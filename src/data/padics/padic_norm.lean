/-
Copyright (c) 2018 Robert Y. Lewis. All rights reserved.
Released under Apache 2.0 license as described in the file LICENSE.
Authors: Robert Y. Lewis
-/
import algebra.gcd_domain
import algebra.field_power
import ring_theory.multiplicity
import data.real.cau_seq
import tactic.ring_exp
import tactic.basic

/-!
# p-adic norm

This file defines the p-adic valuation and the p-adic norm on ℚ.

The p-adic valuation on ℚ is the difference of the multiplicities of `p` in the numerator and
denominator of `q`. This function obeys the standard properties of a valuation, with the appropriate
assumptions on p.

The valuation induces a norm on ℚ. This norm is a nonarchimedean absolute value.
It takes values in {0} ∪ {1/p^k | k ∈ ℤ}.

## Notations

This file uses the local notation `/.` for `rat.mk`.

## Implementation notes

Much, but not all, of this file assumes that `p` is prime. This assumption is inferred automatically
by taking `[fact (prime p)]` as a type class argument.

## References

* [F. Q. Gouêva, *p-adic numbers*][gouvea1997]
* [R. Y. Lewis, *A formal proof of Hensel's lemma over the p-adic integers*][lewis2019]
* <https://en.wikipedia.org/wiki/P-adic_number>

## Tags

p-adic, p adic, padic, norm, valuation
-/

universe u

open nat

open_locale rat

open multiplicity

/--
For `p ≠ 1`, the p-adic valuation of an integer `z ≠ 0` is the largest natural number `n` such that
p^n divides z.

`padic_val_rat` defines the valuation of a rational `q` to be the valuation of `q.num` minus the
valuation of `q.denom`.
If `q = 0` or `p = 1`, then `padic_val_rat p q` defaults to 0.
-/
def padic_val_rat (p : ℕ) (q : ℚ) : ℤ :=
if h : q ≠ 0 ∧ p ≠ 1
then (multiplicity (p : ℤ) q.num).get
    (multiplicity.finite_int_iff.2 ⟨h.2, rat.num_ne_zero_of_ne_zero h.1⟩) -
  (multiplicity (p : ℤ) q.denom).get
    (multiplicity.finite_int_iff.2 ⟨h.2, by exact_mod_cast rat.denom_ne_zero _⟩)
else 0

/--
A simplification of the definition of `padic_val_rat p q` when `q ≠ 0` and `p` is prime.
-/
lemma padic_val_rat_def (p : ℕ) [hp : fact p.prime] {q : ℚ} (hq : q ≠ 0) : padic_val_rat p q =
  (multiplicity (p : ℤ) q.num).get (finite_int_iff.2 ⟨hp.ne_one, rat.num_ne_zero_of_ne_zero hq⟩) -
  (multiplicity (p : ℤ) q.denom).get
    (finite_int_iff.2 ⟨hp.ne_one, by exact_mod_cast rat.denom_ne_zero _⟩) :=
dif_pos ⟨hq, hp.ne_one⟩

namespace padic_val_rat
open multiplicity
variables {p : ℕ}

/--
`padic_val_rat p q` is symmetric in `q`.
-/
@[simp] protected lemma neg (q : ℚ) : padic_val_rat p (-q) = padic_val_rat p q :=
begin
  unfold padic_val_rat,
  split_ifs,
  { simp [-add_comm]; refl },
  { exfalso, simp * at * },
  { exfalso, simp * at * },
  { refl }
end

/--
`padic_val_rat p 1` is 0 for any `p`.
-/
@[simp] protected lemma one : padic_val_rat p 1 = 0 :=
by unfold padic_val_rat; split_ifs; simp *

/--
For `p ≠ 0, p ≠ 1, `padic_val_rat p p` is 1.
-/
@[simp] lemma padic_val_rat_self (hp : 1 < p) : padic_val_rat p p = 1 :=
by unfold padic_val_rat; split_ifs; simp [*, nat.one_lt_iff_ne_zero_and_ne_one] at *

/--
The p-adic value of an integer `z ≠ 0` is the multiplicity of `p` in `z`.
-/
lemma padic_val_rat_of_int (z : ℤ) (hp : p ≠ 1) (hz : z ≠ 0) :
  padic_val_rat p (z : ℚ) = (multiplicity (p : ℤ) z).get
    (finite_int_iff.2 ⟨hp, hz⟩) :=
by rw [padic_val_rat, dif_pos]; simp *; refl

end padic_val_rat

/--
A convenience function for the case of `padic_val_rat` when both inputs are natural numbers.
-/
def padic_val_nat (p : ℕ) (n : ℕ) : ℕ :=
int.to_nat (padic_val_rat p n)

section padic_val_nat

/--
`padic_val_nat` is defined as an `int.to_nat` cast; this lemma ensures that the cast is well-behaved.
-/
lemma zero_le_padic_val_rat_of_nat (p n : ℕ) : 0 ≤ padic_val_rat p n :=
begin
  unfold padic_val_rat,
  split_ifs,
  { simp, },
  { trivial, },
end

/--
`padic_val_rat` coincides with `padic_val_nat`.
-/
@[simp, norm_cast] lemma padic_val_rat_of_nat (p n : ℕ) : ↑(padic_val_nat p n) = padic_val_rat p n :=
begin
  unfold padic_val_nat,
  rw int.to_nat_of_nonneg (zero_le_padic_val_rat_of_nat p n),
end

/--
A simplification of `padic_val_nat` when one input is prime, by analogy with `padic_val_rat_def`.
-/
lemma padic_val_nat_def {p : ℕ} [hp : fact p.prime] {n : ℕ} (hn : n ≠ 0) :
  padic_val_nat p n =
  (multiplicity p n).get (multiplicity.finite_nat_iff.2 ⟨nat.prime.ne_one hp, bot_lt_iff_ne_bot.mpr hn⟩) :=
begin
  have n_nonzero : (n : ℚ) ≠ 0, by simpa only [cast_eq_zero, ne.def],
  -- Infinite loop with @simp padic_val_rat_of_nat unless we restrict the available lemmas here,
  -- hence the very long list
  simpa only
    [ int.coe_nat_multiplicity p n, rat.coe_nat_denom n, (padic_val_rat_of_nat p n).symm,
      int.coe_nat_zero, int.coe_nat_inj', sub_zero, get_one_right, int.coe_nat_succ, zero_add,
      rat.coe_nat_num ]
    using padic_val_rat_def p n_nonzero,
end

lemma one_le_padic_val_nat_of_dvd {n p : nat} [prime : fact p.prime] (nonzero : n ≠ 0) (div : p ∣ n) :
  1 ≤ padic_val_nat p n :=
begin
  rw @padic_val_nat_def _ prime _ nonzero,
  let one_le_mul : _ ≤ multiplicity p n :=
    @multiplicity.le_multiplicity_of_pow_dvd _ _ _ p n 1 (begin norm_num, exact div end),
  simp only [enat.coe_one] at one_le_mul,
  rcases one_le_mul with ⟨_, q⟩,
  dsimp at q,
  solve_by_elim,
end

@[simp]
lemma padic_val_nat_zero (m : nat) : padic_val_nat m 0 = 0 := by simpa

@[simp]
lemma padic_val_nat_one (m : nat) : padic_val_nat m 1 = 0 := by simp [padic_val_nat]

end padic_val_nat

namespace padic_val_rat
open multiplicity
variables (p : ℕ) [p_prime : fact p.prime]
include p_prime

/--
The multiplicity of `p : ℕ` in `a : ℤ` is finite exactly when `a ≠ 0`.
-/
lemma finite_int_prime_iff {p : ℕ} [p_prime : fact p.prime] {a : ℤ} : finite (p : ℤ) a ↔ a ≠ 0 :=
by simp [finite_int_iff, ne.symm (ne_of_lt (p_prime.one_lt))]

/--
A rewrite lemma for `padic_val_rat p q` when `q` is expressed in terms of `rat.mk`.
-/
protected lemma defn {q : ℚ} {n d : ℤ} (hqz : q ≠ 0) (qdf : q = n /. d) :
  padic_val_rat p q = (multiplicity (p : ℤ) n).get (finite_int_iff.2
    ⟨ne.symm $ ne_of_lt p_prime.one_lt, λ hn, by simp * at *⟩) -
  (multiplicity (p : ℤ) d).get (finite_int_iff.2 ⟨ne.symm $ ne_of_lt p_prime.one_lt,
    λ hd, by simp * at *⟩) :=
have hn : n ≠ 0, from rat.mk_num_ne_zero_of_ne_zero hqz qdf,
have hd : d ≠ 0, from rat.mk_denom_ne_zero_of_ne_zero hqz qdf,
let ⟨c, hc1, hc2⟩ := rat.num_denom_mk hn hd qdf in
by rw [padic_val_rat, dif_pos];
  simp [hc1, hc2, multiplicity.mul' (nat.prime_iff_prime_int.1 p_prime),
    (ne.symm (ne_of_lt p_prime.one_lt)), hqz]

/--
A rewrite lemma for `padic_val_rat p (q * r)` with conditions `q ≠ 0`, `r ≠ 0`.
-/
protected lemma mul {q r : ℚ} (hq : q ≠ 0) (hr : r ≠ 0) :
  padic_val_rat p (q * r) = padic_val_rat p q + padic_val_rat p r :=
have q*r = (q.num * r.num) /. (↑q.denom * ↑r.denom), by rw_mod_cast rat.mul_num_denom,
have hq' : q.num /. q.denom ≠ 0, by rw rat.num_denom; exact hq,
have hr' : r.num /. r.denom ≠ 0, by rw rat.num_denom; exact hr,
have hp' : _root_.prime (p : ℤ), from nat.prime_iff_prime_int.1 p_prime,
begin
  rw [padic_val_rat.defn p (mul_ne_zero hq hr) this],
  conv_rhs { rw [←(@rat.num_denom q), padic_val_rat.defn p hq',
    ←(@rat.num_denom r), padic_val_rat.defn p hr'] },
  rw [multiplicity.mul' hp', multiplicity.mul' hp']; simp [add_comm, add_left_comm, sub_eq_add_neg]
end

/--
A rewrite lemma for `padic_val_rat p (q^k) with condition `q ≠ 0`.
-/
protected lemma pow {q : ℚ} (hq : q ≠ 0) {k : ℕ} :
    padic_val_rat p (q ^ k) = k * padic_val_rat p q :=
by induction k; simp [*, padic_val_rat.mul _ hq (pow_ne_zero _ hq),
  pow_succ, add_mul, add_comm]

/--
A rewrite lemma for `padic_val_rat p (q⁻¹)` with condition `q ≠ 0`.
-/
protected lemma inv {q : ℚ} (hq : q ≠ 0) :
  padic_val_rat p (q⁻¹) = -padic_val_rat p q :=
by rw [eq_neg_iff_add_eq_zero, ← padic_val_rat.mul p (inv_ne_zero hq) hq,
    inv_mul_cancel hq, padic_val_rat.one]

/--
A rewrite lemma for `padic_val_rat p (q / r)` with conditions `q ≠ 0`, `r ≠ 0`.
-/
protected lemma div {q r : ℚ} (hq : q ≠ 0) (hr : r ≠ 0) :
  padic_val_rat p (q / r) = padic_val_rat p q - padic_val_rat p r :=
by rw [div_eq_mul_inv, padic_val_rat.mul p hq (inv_ne_zero hr),
    padic_val_rat.inv p hr, sub_eq_add_neg]

/--
A condition for `padic_val_rat p (n₁ / d₁) ≤ padic_val_rat p (n₂ / d₂),
in terms of divisibility by `p^n`.
-/
lemma padic_val_rat_le_padic_val_rat_iff {n₁ n₂ d₁ d₂ : ℤ}
  (hn₁ : n₁ ≠ 0) (hn₂ : n₂ ≠ 0) (hd₁ : d₁ ≠ 0) (hd₂ : d₂ ≠ 0) :
  padic_val_rat p (n₁ /. d₁) ≤ padic_val_rat p (n₂ /. d₂) ↔
  ∀ (n : ℕ), ↑p ^ n ∣ n₁ * d₂ → ↑p ^ n ∣ n₂ * d₁ :=
have hf1 : finite (p : ℤ) (n₁ * d₂),
  from finite_int_prime_iff.2 (mul_ne_zero hn₁ hd₂),
have hf2 : finite (p : ℤ) (n₂ * d₁),
  from finite_int_prime_iff.2 (mul_ne_zero hn₂ hd₁),
  by conv {
    to_lhs,
    rw [padic_val_rat.defn p (rat.mk_ne_zero_of_ne_zero hn₁ hd₁) rfl,
      padic_val_rat.defn p (rat.mk_ne_zero_of_ne_zero hn₂ hd₂) rfl,
      sub_le_iff_le_add',
      ← add_sub_assoc,
      le_sub_iff_add_le],
    norm_cast,
    rw [← multiplicity.mul' (nat.prime_iff_prime_int.1 p_prime) hf1, add_comm,
      ← multiplicity.mul' (nat.prime_iff_prime_int.1 p_prime) hf2,
      enat.get_le_get, multiplicity_le_multiplicity_iff]
  }

/--
Sufficient conditions to show that the p-adic valuation of `q` is less than or equal to the
p-adic vlauation of `q + r`.
-/
theorem le_padic_val_rat_add_of_le {q r : ℚ}
  (hq : q ≠ 0) (hr : r ≠ 0) (hqr : q + r ≠ 0)
  (h : padic_val_rat p q ≤ padic_val_rat p r) :
  padic_val_rat p q ≤ padic_val_rat p (q + r) :=
have hqn : q.num ≠ 0, from rat.num_ne_zero_of_ne_zero hq,
have hqd : (q.denom : ℤ) ≠ 0, by exact_mod_cast rat.denom_ne_zero _,
have hrn : r.num ≠ 0, from rat.num_ne_zero_of_ne_zero hr,
have hrd : (r.denom : ℤ) ≠ 0, by exact_mod_cast rat.denom_ne_zero _,
have hqdv : q.num /. q.denom ≠ 0, from rat.mk_ne_zero_of_ne_zero hqn hqd,
have hrdv : r.num /. r.denom ≠ 0, from rat.mk_ne_zero_of_ne_zero hrn hrd,
have hqreq : q + r = (((q.num * r.denom + q.denom * r.num : ℤ)) /. (↑q.denom * ↑r.denom : ℤ)),
  from rat.add_num_denom _ _,
have hqrd : q.num * ↑(r.denom) + ↑(q.denom) * r.num ≠ 0,
  from rat.mk_num_ne_zero_of_ne_zero hqr hqreq,
begin
  conv_lhs { rw ←(@rat.num_denom q) },
  rw [hqreq, padic_val_rat_le_padic_val_rat_iff p hqn hqrd hqd (mul_ne_zero hqd hrd),
    ← multiplicity_le_multiplicity_iff, mul_left_comm,
    multiplicity.mul (nat.prime_iff_prime_int.1 p_prime), add_mul],
  rw [←(@rat.num_denom q), ←(@rat.num_denom r),
    padic_val_rat_le_padic_val_rat_iff p hqn hrn hqd hrd, ← multiplicity_le_multiplicity_iff] at h,
  calc _ ≤ min (multiplicity ↑p (q.num * ↑(r.denom) * ↑(q.denom)))
    (multiplicity ↑p (↑(q.denom) * r.num * ↑(q.denom))) : (le_min
    (by rw [@multiplicity.mul _ _ _ _ (_ * _) _ (nat.prime_iff_prime_int.1 p_prime), add_comm])
    (by rw [mul_assoc, @multiplicity.mul _ _ _ _ (q.denom : ℤ)
        (_ * _) (nat.prime_iff_prime_int.1 p_prime)];
      exact add_le_add_left h _))
    ... ≤ _ : min_le_multiplicity_add
end

/--
The minimum of the valuations of `q` and `r` is less than or equal to the valuation of `q + r`.
-/
theorem min_le_padic_val_rat_add {q r : ℚ}
  (hq : q ≠ 0) (hr : r ≠ 0) (hqr : q + r ≠ 0) :
  min (padic_val_rat p q) (padic_val_rat p r) ≤ padic_val_rat p (q + r) :=
(le_total (padic_val_rat p q) (padic_val_rat p r)).elim
  (λ h, by rw [min_eq_left h]; exact le_padic_val_rat_add_of_le _ hq hr hqr h)
  (λ h, by rw [min_eq_right h, add_comm]; exact le_padic_val_rat_add_of_le _ hr hq
    (by rwa add_comm) h)

end padic_val_rat

<<<<<<< HEAD
section padic_val_nat
=======
namespace padic_val_nat
>>>>>>> 5080dd56

/--
A rewrite lemma for `padic_val_nat p (q * r)` with conditions `q ≠ 0`, `r ≠ 0`.
-/
protected lemma mul (p : ℕ) [p_prime : fact p.prime] {q r : ℕ} (hq : q ≠ 0) (hr : r ≠ 0) :
  padic_val_nat p (q * r) = padic_val_nat p q + padic_val_nat p r :=
begin
  apply int.coe_nat_inj,
  simp only [padic_val_rat_of_nat, nat.cast_mul],
  rw padic_val_rat.mul,
  norm_cast,
  exact cast_ne_zero.mpr hq,
  exact cast_ne_zero.mpr hr,
end

/--
Dividing out by a prime factor reduces the padic_val_nat by 1.
-/
<<<<<<< HEAD
lemma padic_val_nat_div {p : ℕ} [p_prime : fact p.prime] {b : ℕ} (dvd : p ∣ b) :
=======
protected lemma div {p : ℕ} [p_prime : fact p.prime] {b : ℕ} (dvd : p ∣ b) :
>>>>>>> 5080dd56
  (padic_val_nat p (b / p)) = (padic_val_nat p b) - 1 :=
begin
  by_cases b_split : (b = 0),
  { simp [b_split], },
  { have split_frac : padic_val_rat p (b / p) = padic_val_rat p b - padic_val_rat p p :=
      padic_val_rat.div p (nat.cast_ne_zero.mpr b_split) (nat.cast_ne_zero.mpr (nat.prime.ne_zero p_prime)),
    rw padic_val_rat.padic_val_rat_self (nat.prime.one_lt p_prime) at split_frac,
    have r : 1 ≤ padic_val_nat p b := one_le_padic_val_nat_of_dvd b_split dvd,
    exact_mod_cast split_frac, }
end

<<<<<<< HEAD
=======
end padic_val_nat

section padic_val_nat

>>>>>>> 5080dd56
/--
If a prime doesn't appear in `n`, `padic_val_nat p n` is `0`.
-/
lemma padic_val_nat_of_not_dvd {p : ℕ} [fact p.prime] {n : ℕ} (not_dvd : ¬(p ∣ n)) :
  padic_val_nat p n = 0 :=
begin
  by_cases hn : n = 0,
  { subst hn, simp at not_dvd, trivial, },
  { rw padic_val_nat_def hn,
    exact (@multiplicity.unique' _ _ _ p n 0 (by simp) (by simpa using not_dvd)).symm,
    assumption, },
end

lemma padic_val_nat_primes {p q : ℕ} [p_prime : fact p.prime] [q_prime : fact q.prime] (neq : p ≠ q) :
  padic_val_nat p q = 0 :=
@padic_val_nat_of_not_dvd p p_prime q $ (not_congr (iff.symm (prime_dvd_prime_iff_eq p_prime q_prime))).mp neq

<<<<<<< HEAD
/--
Dividing out by a prime which is not a factor doesn't change the `padic_val_nat`.
-/
-- The strange naming order here, with the two-tick version appearing before the one-tick version,
-- is because this is a special case of the one-tick version which is nevertheless of interest in
-- its own right.
lemma padic_val_nat_div'' {p : ℕ} [p_prime : fact p.prime] {q : ℕ} [q_prime : fact q.prime] (neq : p ≠ q)
  {b : ℕ} (dvd : q ∣ b) : padic_val_nat p (b / q) = padic_val_nat p b :=
begin
  by_cases b_split : b = 0,
  { rw [b_split, nat.zero_div], },
  { have q_nonzero : q ≠ 0, by { intro q_zero, simpa [q_zero, zero_dvd_iff] using dvd, },
    have e : padic_val_rat p (b / q) = padic_val_rat p b - padic_val_rat p q :=
      padic_val_rat.div p (nat.cast_ne_zero.mpr b_split) (nat.cast_ne_zero.mpr q_nonzero),
    norm_cast at e,
    rw [padic_val_nat_primes neq, int.coe_nat_zero, sub_zero] at e,
    exact int.coe_nat_inj e }
end

lemma padic_val_nat_div' {p : ℕ} [p_prime : fact p.prime] :
=======
protected lemma padic_val_nat.div' {p : ℕ} [p_prime : fact p.prime] :
>>>>>>> 5080dd56
  ∀ {m : ℕ} (cpm : coprime p m) {b : ℕ} (dvd : m ∣ b), padic_val_nat p (b / m) = padic_val_nat p b
| 0 := λ cpm b dvd, by { rw zero_dvd_iff at dvd, rw [dvd, nat.zero_div], }
| (n + 1) :=
  λ cpm b dvd,
  begin
    rcases dvd with ⟨c, rfl⟩,
    rw [mul_div_right c (nat.succ_pos _)],by_cases hc : c = 0,
    { rw [hc, mul_zero] },
<<<<<<< HEAD
    { rw mul,
=======
    { rw padic_val_nat.mul,
>>>>>>> 5080dd56
      { suffices : ¬ p ∣ (n+1),
        { rw [padic_val_nat_of_not_dvd this, zero_add] },
        contrapose! cpm,
        exact p_prime.dvd_iff_not_coprime.mp cpm },
      { exact nat.succ_ne_zero _ },
      { exact hc } },
  end

lemma padic_val_nat_eq_factors_count (p : ℕ) [hp : fact p.prime] :
  ∀ (n : ℕ), padic_val_nat p n = (factors n).count p
| 0 := rfl
| 1 := by { rw padic_val_nat_one, refl }
| (m + 2) :=
let n := m + 2 in
let q := min_fac n in
have hq : fact q.prime := min_fac_prime (show m + 2 ≠ 1, by linarith),
have wf : n / q < n := nat.div_lt_self (nat.succ_pos _) hq.one_lt,
begin
  rw factors_add_two,
  show padic_val_nat p n = list.count p (q :: (factors (n / q))),
  rw [list.count_cons', ← padic_val_nat_eq_factors_count],
  split_ifs with h,
  have p_dvd_n : p ∣ n,
    { have: q ∣ n := nat.min_fac_dvd n,
      cc },
<<<<<<< HEAD
  { rw [←h, padic_val_nat_div],
=======
  { rw [←h, padic_val_nat.div],
>>>>>>> 5080dd56
    { have: 1 ≤ padic_val_nat p n := one_le_padic_val_nat_of_dvd (by linarith) p_dvd_n,
      exact (nat.sub_eq_iff_eq_add this).mp rfl, },
    { exact p_dvd_n, }, },
  { suffices : p.coprime q,
<<<<<<< HEAD
    { rw [padic_val_nat_div' this (min_fac_dvd n), add_zero], },
=======
    { rw [padic_val_nat.div' this (min_fac_dvd n), add_zero], },
>>>>>>> 5080dd56
    rwa nat.coprime_primes hp hq, },
end

open_locale big_operators

lemma prod_pow_prime_padic_val_nat (n : nat) (hn : n ≠ 0) (m : nat) (pr : n < m) :
  ∏ p in finset.filter nat.prime (finset.range m), p ^ (padic_val_nat p n) = n :=
begin
  rw ← nat.pos_iff_ne_zero at hn,
  have H : (factors n : multiset ℕ).prod = n,
  { rw [multiset.coe_prod, prod_factors hn], },
  rw finset.prod_multiset_count at H,
  conv_rhs { rw ← H, },
  refine finset.prod_bij_ne_one (λ p hp hp', p) _ _ _ _,
  { rintro p hp hpn,
    rw [finset.mem_filter, finset.mem_range] at hp,
    haveI Hp : fact p.prime := hp.2,
    rw [multiset.mem_to_finset, multiset.mem_coe, mem_factors_iff_dvd hn Hp],
    contrapose! hpn,
    rw [padic_val_nat_of_not_dvd hpn, nat.pow_zero], },
  { intros, assumption },
  { intros p hp hpn,
    rw [multiset.mem_to_finset, multiset.mem_coe] at hp,
    haveI Hp : fact p.prime := mem_factors hp,
    simp only [exists_prop, ne.def, finset.mem_filter, finset.mem_range],
    refine ⟨p, ⟨_, Hp⟩, ⟨_, rfl⟩⟩,
    { rw mem_factors_iff_dvd hn Hp at hp, exact lt_of_le_of_lt (le_of_dvd hn hp) pr },
    { rw padic_val_nat_eq_factors_count,
      simp only [pow_eq_pow, ne.def, multiset.coe_count] at hpn,
      convert hpn } },
  { intros p hp hpn,
    rw [finset.mem_filter, finset.mem_range] at hp,
    haveI Hp : fact p.prime := hp.2,
    rw [padic_val_nat_eq_factors_count, multiset.coe_count, pow_eq_pow] }
end

end padic_val_nat

/--
If `q ≠ 0`, the p-adic norm of a rational `q` is `p ^ (-(padic_val_rat p q))`.
If `q = 0`, the p-adic norm of `q` is 0.
-/
def padic_norm (p : ℕ) (q : ℚ) : ℚ :=
if q = 0 then 0 else (↑p : ℚ) ^ (-(padic_val_rat p q))

namespace padic_norm

section padic_norm
open padic_val_rat
variables (p : ℕ)

/--
Unfolds the definition of the p-adic norm of `q` when `q ≠ 0`.
-/
@[simp] protected lemma eq_fpow_of_nonzero {q : ℚ} (hq : q ≠ 0) :
  padic_norm p q = p ^ (-(padic_val_rat p q)) :=
by simp [hq, padic_norm]

/--
The p-adic norm is nonnegative.
-/
protected lemma nonneg (q : ℚ) : 0 ≤ padic_norm p q :=
if hq : q = 0 then by simp [hq, padic_norm]
else
  begin
    unfold padic_norm; split_ifs,
    apply fpow_nonneg_of_nonneg,
    exact_mod_cast nat.zero_le _
  end

/--
The p-adic norm of 0 is 0.
-/
@[simp] protected lemma zero : padic_norm p 0 = 0 := by simp [padic_norm]

/--
The p-adic norm of 1 is 1.
-/
@[simp] protected lemma one : padic_norm p 1 = 1 := by simp [padic_norm]

/--
The image of `padic_norm p` is {0} ∪ {p^(-n) | n ∈ ℤ}.
-/
protected theorem image {q : ℚ} (hq : q ≠ 0) : ∃ n : ℤ, padic_norm p q = p ^ (-n) :=
⟨ (padic_val_rat p q), by simp [padic_norm, hq] ⟩

variable [hp : fact p.prime]
include hp

/--
If `q ≠ 0`, then `padic_norm p q ≠ 0`.
-/
protected lemma nonzero {q : ℚ} (hq : q ≠ 0) : padic_norm p q ≠ 0 :=
begin
  rw padic_norm.eq_fpow_of_nonzero p hq,
  apply fpow_ne_zero_of_ne_zero,
  exact_mod_cast ne_of_gt hp.pos
end

/--
`padic_norm p` is symmetric.
-/
@[simp] protected lemma neg (q : ℚ) : padic_norm p (-q) = padic_norm p q :=
if hq : q = 0 then by simp [hq]
else by simp [padic_norm, hq, hp.one_lt]

/--
If the p-adic norm of `q` is 0, then `q` is 0.
-/
lemma zero_of_padic_norm_eq_zero {q : ℚ} (h : padic_norm p q = 0) : q = 0 :=
begin
  apply by_contradiction, intro hq,
  unfold padic_norm at h, rw if_neg hq at h,
  apply absurd h,
  apply fpow_ne_zero_of_ne_zero,
  exact_mod_cast hp.ne_zero
end

/--
The p-adic norm is multiplicative.
-/
@[simp] protected theorem mul (q r : ℚ) : padic_norm p (q*r) = padic_norm p q * padic_norm p r :=
if hq : q = 0 then
  by simp [hq]
else if hr : r = 0 then
  by simp [hr]
else
  have q*r ≠ 0, from mul_ne_zero hq hr,
  have (↑p : ℚ) ≠ 0, by simp [hp.ne_zero],
  by simp [padic_norm, *, padic_val_rat.mul, fpow_add this, mul_comm]

/--
The p-adic norm respects division.
-/
@[simp] protected theorem div (q r : ℚ) : padic_norm p (q / r) = padic_norm p q / padic_norm p r :=
if hr : r = 0 then by simp [hr] else
eq_div_of_mul_eq (padic_norm.nonzero _ hr) (by rw [←padic_norm.mul, div_mul_cancel _ hr])

/--
The p-adic norm of an integer is at most 1.
-/
protected theorem of_int (z : ℤ) : padic_norm p ↑z ≤ 1 :=
if hz : z = 0 then by simp [hz, zero_le_one] else
begin
  unfold padic_norm,
  rw [if_neg _],
  { refine fpow_le_one_of_nonpos _ _,
    { exact_mod_cast le_of_lt hp.one_lt, },
    { rw [padic_val_rat_of_int _ hp.ne_one hz, neg_nonpos],
      norm_cast, simp }},
  exact_mod_cast hz
end

private lemma nonarchimedean_aux {q r : ℚ} (h : padic_val_rat p q ≤ padic_val_rat p r) :
  padic_norm p (q + r) ≤ max (padic_norm p q) (padic_norm p r) :=
have hnqp : padic_norm p q ≥ 0, from padic_norm.nonneg _ _,
have hnrp : padic_norm p r ≥ 0, from padic_norm.nonneg _ _,
if hq : q = 0 then
  by simp [hq, max_eq_right hnrp, le_max_right]
else if hr : r = 0 then
  by simp [hr, max_eq_left hnqp, le_max_left]
else if hqr : q + r = 0 then
  le_trans (by simpa [hqr] using hnqp) (le_max_left _ _)
else
  begin
    unfold padic_norm, split_ifs,
    apply le_max_iff.2,
    left,
    apply fpow_le_of_le,
    { exact_mod_cast le_of_lt hp.one_lt },
    { apply neg_le_neg,
      have : padic_val_rat p q =
              min (padic_val_rat p q) (padic_val_rat p r),
        from (min_eq_left h).symm,
      rw this,
      apply min_le_padic_val_rat_add; assumption }
  end

/--
The p-adic norm is nonarchimedean: the norm of `p + q` is at most the max of the norm of `p` and
the norm of `q`.
-/
protected theorem nonarchimedean {q r : ℚ} :
  padic_norm p (q + r) ≤ max (padic_norm p q) (padic_norm p r) :=
begin
    wlog hle := le_total (padic_val_rat p q) (padic_val_rat p r) using [q r],
    exact nonarchimedean_aux p hle
end

/--
The p-adic norm respects the triangle inequality: the norm of `p + q` is at most the norm of `p`
plus the norm of `q`.
-/
theorem triangle_ineq (q r : ℚ) : padic_norm p (q + r) ≤ padic_norm p q + padic_norm p r :=
calc padic_norm p (q + r) ≤ max (padic_norm p q) (padic_norm p r) : padic_norm.nonarchimedean p
                       ... ≤ padic_norm p q + padic_norm p r :
                         max_le_add_of_nonneg (padic_norm.nonneg p _) (padic_norm.nonneg p _)

/--
The p-adic norm of a difference is at most the max of each component. Restates the archimedean
property of the p-adic norm.
-/
protected theorem sub {q r : ℚ} : padic_norm p (q - r) ≤ max (padic_norm p q) (padic_norm p r) :=
by rw [sub_eq_add_neg, ←padic_norm.neg p r]; apply padic_norm.nonarchimedean

/--
If the p-adic norms of `q` and `r` are different, then the norm of `q + r` is equal to the max of
the norms of `q` and `r`.
-/
lemma add_eq_max_of_ne {q r : ℚ} (hne : padic_norm p q ≠ padic_norm p r) :
  padic_norm p (q + r) = max (padic_norm p q) (padic_norm p r) :=
begin
  wlog hle := le_total (padic_norm p r) (padic_norm p q) using [q r],
  have hlt : padic_norm p r < padic_norm p q, from lt_of_le_of_ne hle hne.symm,
  have : padic_norm p q ≤ max (padic_norm p (q + r)) (padic_norm p r), from calc
   padic_norm p q = padic_norm p (q + r - r) : by congr; ring
               ... ≤ max (padic_norm p (q + r)) (padic_norm p (-r)) : padic_norm.nonarchimedean p
               ... = max (padic_norm p (q + r)) (padic_norm p r) : by simp,
  have hnge : padic_norm p r ≤ padic_norm p (q + r),
  { apply le_of_not_gt,
    intro hgt,
    rw max_eq_right_of_lt hgt at this,
    apply not_lt_of_ge this,
    assumption },
  have : padic_norm p q ≤ padic_norm p (q + r), by rwa [max_eq_left hnge] at this,
  apply _root_.le_antisymm,
  { apply padic_norm.nonarchimedean p },
  { rw max_eq_left_of_lt hlt,
    assumption }
end

/--
The p-adic norm is an absolute value: positive-definite and multiplicative, satisfying the triangle
inequality.
-/
instance : is_absolute_value (padic_norm p) :=
{ abv_nonneg := padic_norm.nonneg p,
  abv_eq_zero :=
    begin
      intros,
      constructor; intro,
      { apply zero_of_padic_norm_eq_zero p, assumption },
      { simp [*] }
    end,
  abv_add := padic_norm.triangle_ineq p,
  abv_mul := padic_norm.mul p }

/--
If `p^n` divides an integer `z`, then the p-adic norm of `z` is at most `p^(-n)`.
-/
lemma le_of_dvd {n : ℕ} {z : ℤ} (hd : ↑(p^n) ∣ z) : padic_norm p z ≤ ↑p ^ (-n : ℤ) :=
begin
  unfold padic_norm, split_ifs with hz hz,
  { apply fpow_nonneg_of_nonneg,
    exact_mod_cast le_of_lt hp.pos },
  { apply fpow_le_of_le,
    exact_mod_cast le_of_lt hp.one_lt,
    apply neg_le_neg,
    rw padic_val_rat_of_int _ hp.ne_one _,
    { norm_cast,
      rw [← enat.coe_le_coe, enat.coe_get],
      apply multiplicity.le_multiplicity_of_pow_dvd,
      exact_mod_cast hd },
    { exact_mod_cast hz }},
end

end padic_norm
end padic_norm<|MERGE_RESOLUTION|>--- conflicted
+++ resolved
@@ -317,11 +317,7 @@
 
 end padic_val_rat
 
-<<<<<<< HEAD
-section padic_val_nat
-=======
 namespace padic_val_nat
->>>>>>> 5080dd56
 
 /--
 A rewrite lemma for `padic_val_nat p (q * r)` with conditions `q ≠ 0`, `r ≠ 0`.
@@ -340,11 +336,7 @@
 /--
 Dividing out by a prime factor reduces the padic_val_nat by 1.
 -/
-<<<<<<< HEAD
-lemma padic_val_nat_div {p : ℕ} [p_prime : fact p.prime] {b : ℕ} (dvd : p ∣ b) :
-=======
 protected lemma div {p : ℕ} [p_prime : fact p.prime] {b : ℕ} (dvd : p ∣ b) :
->>>>>>> 5080dd56
   (padic_val_nat p (b / p)) = (padic_val_nat p b) - 1 :=
 begin
   by_cases b_split : (b = 0),
@@ -356,13 +348,10 @@
     exact_mod_cast split_frac, }
 end
 
-<<<<<<< HEAD
-=======
 end padic_val_nat
 
 section padic_val_nat
 
->>>>>>> 5080dd56
 /--
 If a prime doesn't appear in `n`, `padic_val_nat p n` is `0`.
 -/
@@ -380,30 +369,7 @@
   padic_val_nat p q = 0 :=
 @padic_val_nat_of_not_dvd p p_prime q $ (not_congr (iff.symm (prime_dvd_prime_iff_eq p_prime q_prime))).mp neq
 
-<<<<<<< HEAD
-/--
-Dividing out by a prime which is not a factor doesn't change the `padic_val_nat`.
--/
--- The strange naming order here, with the two-tick version appearing before the one-tick version,
--- is because this is a special case of the one-tick version which is nevertheless of interest in
--- its own right.
-lemma padic_val_nat_div'' {p : ℕ} [p_prime : fact p.prime] {q : ℕ} [q_prime : fact q.prime] (neq : p ≠ q)
-  {b : ℕ} (dvd : q ∣ b) : padic_val_nat p (b / q) = padic_val_nat p b :=
-begin
-  by_cases b_split : b = 0,
-  { rw [b_split, nat.zero_div], },
-  { have q_nonzero : q ≠ 0, by { intro q_zero, simpa [q_zero, zero_dvd_iff] using dvd, },
-    have e : padic_val_rat p (b / q) = padic_val_rat p b - padic_val_rat p q :=
-      padic_val_rat.div p (nat.cast_ne_zero.mpr b_split) (nat.cast_ne_zero.mpr q_nonzero),
-    norm_cast at e,
-    rw [padic_val_nat_primes neq, int.coe_nat_zero, sub_zero] at e,
-    exact int.coe_nat_inj e }
-end
-
-lemma padic_val_nat_div' {p : ℕ} [p_prime : fact p.prime] :
-=======
 protected lemma padic_val_nat.div' {p : ℕ} [p_prime : fact p.prime] :
->>>>>>> 5080dd56
   ∀ {m : ℕ} (cpm : coprime p m) {b : ℕ} (dvd : m ∣ b), padic_val_nat p (b / m) = padic_val_nat p b
 | 0 := λ cpm b dvd, by { rw zero_dvd_iff at dvd, rw [dvd, nat.zero_div], }
 | (n + 1) :=
@@ -412,11 +378,7 @@
     rcases dvd with ⟨c, rfl⟩,
     rw [mul_div_right c (nat.succ_pos _)],by_cases hc : c = 0,
     { rw [hc, mul_zero] },
-<<<<<<< HEAD
-    { rw mul,
-=======
     { rw padic_val_nat.mul,
->>>>>>> 5080dd56
       { suffices : ¬ p ∣ (n+1),
         { rw [padic_val_nat_of_not_dvd this, zero_add] },
         contrapose! cpm,
@@ -442,20 +404,12 @@
   have p_dvd_n : p ∣ n,
     { have: q ∣ n := nat.min_fac_dvd n,
       cc },
-<<<<<<< HEAD
-  { rw [←h, padic_val_nat_div],
-=======
   { rw [←h, padic_val_nat.div],
->>>>>>> 5080dd56
     { have: 1 ≤ padic_val_nat p n := one_le_padic_val_nat_of_dvd (by linarith) p_dvd_n,
       exact (nat.sub_eq_iff_eq_add this).mp rfl, },
     { exact p_dvd_n, }, },
   { suffices : p.coprime q,
-<<<<<<< HEAD
-    { rw [padic_val_nat_div' this (min_fac_dvd n), add_zero], },
-=======
     { rw [padic_val_nat.div' this (min_fac_dvd n), add_zero], },
->>>>>>> 5080dd56
     rwa nat.coprime_primes hp hq, },
 end
 
