/-
Copyright (c) 2017 Johannes Hölzl. All rights reserved.
Released under Apache 2.0 license as described in the file LICENSE.
Authors: Johannes Hölzl, Johan Commelin, Mario Carneiro, Shing Tak Lam
-/
import data.polynomial.eval
import data.equiv.ring
import data.equiv.fin
import data.set.disjointed
import tactic.omega

/-!
# Multivariate polynomials

This file defines polynomial rings over a base ring (or even semiring),
with variables from a general type `σ` (which could be infinite).

## Important definitions

Let `R` be a commutative ring (or a semiring) and let `σ` be an arbitrary
type. This file creates the type `mv_polynomial σ R`, which mathematicians
might denote `R[X_i : i ∈ σ]`. It is the type of multivariate
(a.k.a. multivariable) polynomials, with variables
corresponding to the terms in `σ`, and coefficients in `R`.

### Notation

In the definitions below, we use the following notation:

+ `σ : Type*` (indexing the variables)

+ `R : Type*` `[comm_semiring R]` (the coefficients)

+ `s : σ →₀ ℕ`, a function from `σ` to `ℕ` which is zero away from a finite set.
This will give rise to a monomial in `mv_polynomial σ R` which mathematicians might call `X^s`

+ `a : R`

+ `i : σ`, with corresponding monomial `X i`, often denoted `X_i` by mathematicians

+ `p : mv_polynomial σ R`

### Definitions

* `mv_polynomial σ R` : the type of polynomials with variables of type `σ` and coefficients
  in the commutative semiring `R`

* `monomial s a` : the monomial which mathematically would be denoted `a * X^s`

* `C a` : the constant polynomial with value `a`

* `X i` : the degree one monomial corresponding to i; mathematically this might be denoted `Xᵢ`.

* `coeff s p` : the coefficient of `s` in `p`.

* `eval₂ (f : R → S) (g : σ → S) p` : given a semiring homomorphism from `R` to another
  semiring `S`, and a map `σ → S`, evaluates `p` at this valuation, returning a term of type `S`.
  Note that `eval₂` can be made using `eval` and `map` (see below), and it has been suggested
  that sticking to `eval` and `map` might make the code less brittle.

* `eval (g : σ → R) p` : given a map `σ → R`, evaluates `p` at this valuation,
  returning a term of type `R`

* `map (f : R → S) p` : returns the multivariate polynomial obtained from `p` by the change of
  coefficient semiring corresponding to `f`

* `degrees p` : the multiset of variables representing the union of the multisets corresponding
  to each non-zero monomial in `p`. For example if `7 ≠ 0` in `R` and `p = x²y+7y³` then
  `degrees p = {x, x, y, y, y}`

* `vars p` : the finset of variables occurring in `p`. For example if `p = x⁴y+yz` then
  `vars p = {x, y, z}`

* `degree_of n p : ℕ` -- the total degree of `p` with respect to the variable `n`. For example
  if `p = x⁴y+yz` then `degree_of y p = 1`.

* `total_degree p : ℕ` -- the max of the sizes of the multisets `s` whose monomials `X^s` occur
  in `p`. For example if `p = x⁴y+yz` then `total_degree p = 5`.

* `pderivative i p` : the partial derivative of `p` with respect to `i`.

## Implementation notes

Recall that if `Y` has a zero, then `X →₀ Y` is the type of functions from `X` to `Y` with finite
support, i.e. such that only finitely many elements of `X` get sent to non-zero terms in `Y`.
The definition of `mv_polynomial σ α` is `(σ →₀ ℕ) →₀ α` ; here `σ →₀ ℕ` denotes the space of all
monomials in the variables, and the function to `α` sends a monomial to its coefficient in
the polynomial being represented.

## Tags

polynomial, multivariate polynomial, multivariable polynomial
-/

noncomputable theory

open_locale classical big_operators

open set function finsupp add_monoid_algebra
open_locale big_operators

universes u v w x
variables {α : Type u} {β : Type v} {γ : Type w} {δ : Type x}

/-- Multivariate polynomial, where `σ` is the index set of the variables and
  `α` is the coefficient ring -/
def mv_polynomial (σ : Type*) (α : Type*) [comm_semiring α] := add_monoid_algebra α (σ →₀ ℕ)

namespace mv_polynomial
variables {σ : Type*} {a a' a₁ a₂ : α} {e : ℕ} {n m : σ} {s : σ →₀ ℕ}

section comm_semiring
variables [comm_semiring α] {p q : mv_polynomial σ α}

instance decidable_eq_mv_polynomial [decidable_eq σ] [decidable_eq α] :
  decidable_eq (mv_polynomial σ α) := finsupp.decidable_eq
instance : comm_semiring (mv_polynomial σ α) := add_monoid_algebra.comm_semiring
instance : inhabited (mv_polynomial σ α) := ⟨0⟩
instance : has_scalar α (mv_polynomial σ α) := add_monoid_algebra.has_scalar
instance : semimodule α (mv_polynomial σ α) := add_monoid_algebra.semimodule
instance : algebra α (mv_polynomial σ α) := add_monoid_algebra.algebra

/-- the coercion turning an `mv_polynomial` into the function which reports the coefficient of a given monomial -/
def coeff_coe_to_fun : has_coe_to_fun (mv_polynomial σ α) :=
finsupp.has_coe_to_fun

local attribute [instance] coeff_coe_to_fun

/-- `monomial s a` is the monomial `a * X^s` -/
def monomial (s : σ →₀ ℕ) (a : α) : mv_polynomial σ α := single s a

/-- `C a` is the constant polynomial with value `a` -/
def C : α →+* mv_polynomial σ α :=
{ to_fun := monomial 0,
  map_zero' := by simp [monomial],
  map_one' := rfl,
  map_add' := λ a a', single_add,
  map_mul' := λ a a', by simp [monomial, single_mul_single] }

variables (α σ)
theorem algebra_map_eq : algebra_map α (mv_polynomial σ α) = C := rfl
variables {α σ}

/-- `X n` is the degree `1` monomial `1*n` -/
def X (n : σ) : mv_polynomial σ α := monomial (single n 1) 1

@[simp] lemma C_0 : C 0 = (0 : mv_polynomial σ α) := by simp [C, monomial]; refl

@[simp] lemma C_1 : C 1 = (1 : mv_polynomial σ α) := rfl

lemma C_mul_monomial : C a * monomial s a' = monomial s (a * a') :=
by simp [C, monomial, single_mul_single]

@[simp] lemma C_add : (C (a + a') : mv_polynomial σ α) = C a + C a' := single_add

@[simp] lemma C_mul : (C (a * a') : mv_polynomial σ α) = C a * C a' := C_mul_monomial.symm

@[simp] lemma C_pow (a : α) (n : ℕ) : (C (a^n) : mv_polynomial σ α) = (C a)^n :=
by induction n; simp [pow_succ, *]

lemma C_injective (σ : Type*) (R : Type*) [comm_ring R] :
  function.injective (C : R → mv_polynomial σ R) :=
finsupp.single_injective _

@[simp] lemma C_inj {σ : Type*} (R : Type*) [comm_ring R] (r s : R) :
  (C r : mv_polynomial σ R) = C s ↔ r = s :=
(C_injective σ R).eq_iff

lemma C_eq_coe_nat (n : ℕ) : (C ↑n : mv_polynomial σ α) = n :=
by induction n; simp [nat.succ_eq_add_one, *]

lemma X_pow_eq_single : X n ^ e = monomial (single n e) (1 : α) :=
begin
  induction e,
  { simp [X], refl },
  { simp [pow_succ, e_ih],
    simp [X, monomial, single_mul_single, nat.succ_eq_add_one, add_comm] }
end

lemma monomial_add_single : monomial (s + single n e) a = (monomial s a * X n ^ e) :=
by rw [X_pow_eq_single, monomial, monomial, monomial, single_mul_single]; simp

lemma monomial_single_add : monomial (single n e + s) a = (X n ^ e * monomial s a) :=
by rw [X_pow_eq_single, monomial, monomial, monomial, single_mul_single]; simp

lemma single_eq_C_mul_X {s : σ} {a : α} {n : ℕ} :
  monomial (single s n) a = C a * (X s)^n :=
by { rw [← zero_add (single s n), monomial_add_single, C], refl }

@[simp] lemma monomial_add {s : σ →₀ ℕ} {a b : α} :
  monomial s a + monomial s b = monomial s (a + b) :=
by simp [monomial]

@[simp] lemma monomial_mul {s s' : σ →₀ ℕ} {a b : α} :
  monomial s a * monomial s' b = monomial (s + s') (a * b) :=
by rw [monomial, monomial, monomial, add_monoid_algebra.single_mul_single]

@[simp] lemma monomial_zero {s : σ →₀ ℕ}: monomial s (0 : α) = 0 :=
by rw [monomial, single_zero]; refl

@[simp] lemma sum_monomial  {A : Type*} [add_comm_monoid A]
  {u : σ →₀ ℕ} {r : α} {b : (σ →₀ ℕ) → α → A} (w : b u 0 = 0) :
  sum (monomial u r) b = b u r :=
sum_single_index w

lemma monomial_eq : monomial s a = C a * (s.prod $ λn e, X n ^ e : mv_polynomial σ α) :=
begin
  apply @finsupp.induction σ ℕ _ _ s,
  { simp only [C, prod_zero_index]; exact (mul_one _).symm },
  { assume n e s hns he ih,
    rw [monomial_single_add, ih, prod_add_index, prod_single_index, mul_left_comm],
    { simp only [pow_zero], },
    { intro a, simp only [pow_zero], },
    { intros, rw pow_add, }, }
end

@[recursor 5]
lemma induction_on {M : mv_polynomial σ α → Prop} (p : mv_polynomial σ α)
  (h_C : ∀a, M (C a)) (h_add : ∀p q, M p → M q → M (p + q)) (h_X : ∀p n, M p → M (p * X n)) :
  M p :=
have ∀s a, M (monomial s a),
begin
  assume s a,
  apply @finsupp.induction σ ℕ _ _ s,
  { show M (monomial 0 a), from h_C a, },
  { assume n e p hpn he ih,
    have : ∀e:ℕ, M (monomial p a * X n ^ e),
    { intro e,
      induction e,
      { simp [ih] },
      { simp [ih, pow_succ', (mul_assoc _ _ _).symm, h_X, e_ih] } },
    simp [add_comm, monomial_add_single, this] }
end,
finsupp.induction p
  (by have : M (C 0) := h_C 0; rwa [C_0] at this)
  (assume s a p hsp ha hp, h_add _ _ (this s a) hp)

theorem induction_on' {P : mv_polynomial σ α → Prop} (p : mv_polynomial σ α)
    (h1 : ∀ (u : σ →₀ ℕ) (a : α), P (monomial u a))
    (h2 : ∀ (p q : mv_polynomial σ α), P p → P q → P (p + q)) : P p :=
finsupp.induction p (suffices P (monomial 0 0), by rwa monomial_zero at this,
                     show P (monomial 0 0), from h1 0 0)
                    (λ a b f ha hb hPf, h2 _ _ (h1 _ _) hPf)


lemma hom_eq_hom [semiring γ]
  (f g : mv_polynomial σ α →+* γ)
  (hC : ∀a:α, f (C a) = g (C a)) (hX : ∀n:σ, f (X n) = g (X n)) (p : mv_polynomial σ α) :
  f p = g p :=
mv_polynomial.induction_on p hC
  begin assume p q hp hq, rw [is_semiring_hom.map_add f, is_semiring_hom.map_add g, hp, hq] end
  begin assume p n hp, rw [is_semiring_hom.map_mul f, is_semiring_hom.map_mul g, hp, hX] end

lemma is_id (f : mv_polynomial σ α →+* mv_polynomial σ α)
  (hC : ∀a:α, f (C a) = (C a)) (hX : ∀n:σ, f (X n) = (X n)) (p : mv_polynomial σ α) :
  f p = p :=
hom_eq_hom f (ring_hom.id _) hC hX p

lemma ring_hom_ext {A : Type*} [comm_semiring A] (f g : mv_polynomial σ α →+* A)
  (hC : ∀ r, f (C r) = g (C r)) (hX : ∀ i, f (X i) = g (X i)) :
  f = g :=
begin
  ext p : 1,
  apply mv_polynomial.induction_on' p,
  { intros m r, rw [monomial_eq, finsupp.prod],
    simp only [monomial_eq, ring_hom.map_mul, ring_hom.map_prod, ring_hom.map_pow, hC, hX], },
  { intros p q hp hq, simp only [ring_hom.map_add, hp, hq] }
end

lemma alg_hom_ext {A : Type*} [comm_semiring A] [algebra α A]
  (f g : mv_polynomial σ α →ₐ[α] A) (hf : ∀ i : σ, f (X i) = g (X i)) :
  f = g :=
begin
  apply alg_hom.coe_ring_hom_injective,
  apply ring_hom_ext,
  { intro r,
    calc f (C r) = algebra_map α A r : f.commutes r
             ... = g (C r)           : (g.commutes r).symm },
  { simpa only [hf] },
end

@[simp] lemma alg_hom_C (f : mv_polynomial σ α →ₐ[α] mv_polynomial σ α) (r : α) :
  f (C r) = C r :=
f.commutes r

section coeff

section
-- While setting up `coeff`, we make `mv_polynomial` reducible so we can treat it as a function.
local attribute [reducible] mv_polynomial

/-- The coefficient of the monomial `m` in the multi-variable polynomial `p`. -/
def coeff (m : σ →₀ ℕ) (p : mv_polynomial σ α) : α := p m
end

lemma ext (p q : mv_polynomial σ α) :
  (∀ m, coeff m p = coeff m q) → p = q := ext

lemma ext_iff (p q : mv_polynomial σ α) :
  p = q ↔ (∀ m, coeff m p = coeff m q) :=
⟨ λ h m, by rw h, ext p q⟩

@[simp] lemma coeff_add (m : σ →₀ ℕ) (p q : mv_polynomial σ α) :
  coeff m (p + q) = coeff m p + coeff m q := add_apply

@[simp] lemma coeff_zero (m : σ →₀ ℕ) :
  coeff m (0 : mv_polynomial σ α) = 0 := rfl

@[simp] lemma coeff_zero_X (i : σ) : coeff 0 (X i : mv_polynomial σ α) = 0 :=
single_eq_of_ne (λ h, by cases single_eq_zero.1 h)

instance coeff.is_add_monoid_hom (m : σ →₀ ℕ) :
  is_add_monoid_hom (coeff m : mv_polynomial σ α → α) :=
{ map_add := coeff_add m,
  map_zero := coeff_zero m }

lemma coeff_sum {X : Type*} (s : finset X) (f : X → mv_polynomial σ α) (m : σ →₀ ℕ) :
  coeff m (∑ x in s, f x) = ∑ x in s, coeff m (f x) :=
(s.sum_hom _).symm

lemma monic_monomial_eq (m) : monomial m (1:α) = (m.prod $ λn e, X n ^ e : mv_polynomial σ α) :=
by simp [monomial_eq]

@[simp] lemma coeff_monomial (m n) (a) :
  coeff m (monomial n a : mv_polynomial σ α) = if n = m then a else 0 :=
by convert single_apply

@[simp] lemma coeff_C (m) (a) :
  coeff m (C a : mv_polynomial σ α) = if 0 = m then a else 0 :=
by convert single_apply

lemma coeff_X_pow (i : σ) (m) (k : ℕ) :
  coeff m (X i ^ k : mv_polynomial σ α) = if single i k = m then 1 else 0 :=
begin
  have := coeff_monomial m (finsupp.single i k) (1:α),
  rwa [@monomial_eq _ _ (1:α) (finsupp.single i k) _,
    C_1, one_mul, finsupp.prod_single_index] at this,
  exact pow_zero _
end

lemma coeff_X' (i : σ) (m) :
  coeff m (X i : mv_polynomial σ α) = if single i 1 = m then 1 else 0 :=
by rw [← coeff_X_pow, pow_one]

@[simp] lemma coeff_X (i : σ) :
  coeff (single i 1) (X i : mv_polynomial σ α) = 1 :=
by rw [coeff_X', if_pos rfl]

@[simp] lemma coeff_C_mul (m) (a : α) (p : mv_polynomial σ α) : coeff m (C a * p) = a * coeff m p :=
begin
  rw [mul_def], simp only [C, monomial], dsimp, rw [monomial],
  rw sum_single_index,
  { simp only [zero_add],
    convert sum_apply,
    simp only [single_apply, finsupp.sum],
    rw finset.sum_eq_single m,
    { rw if_pos rfl, refl },
    { intros m' hm' H, apply if_neg, exact H },
    { intros hm, rw if_pos rfl, rw not_mem_support_iff at hm, simp [hm] } },
  simp only [zero_mul, single_zero, zero_add],
  exact sum_zero, -- TODO doesn't work if we put this inside the simp
end

lemma coeff_mul (p q : mv_polynomial σ α) (n : σ →₀ ℕ) :
  coeff n (p * q) = ∑ x in (antidiagonal n).support, coeff x.1 p * coeff x.2 q :=
begin
  rw mul_def,
  have := @finset.sum_sigma (σ →₀ ℕ) α _ _ p.support (λ _, q.support)
    (λ x, if (x.1 + x.2 = n) then coeff x.1 p * coeff x.2 q else 0),
  convert this.symm using 1; clear this,
  { rw [coeff],
    repeat {rw sum_apply, apply finset.sum_congr rfl, intros, dsimp only},
    convert single_apply },
  { have : (antidiagonal n).support.filter (λ x, x.1 ∈ p.support ∧ x.2 ∈ q.support) ⊆
           (antidiagonal n).support := finset.filter_subset _,
    rw [← finset.sum_sdiff this, finset.sum_eq_zero, zero_add], swap,
    { intros x hx,
      rw [finset.mem_sdiff, not_iff_not_of_iff (finset.mem_filter),
          not_and, not_and, not_mem_support_iff] at hx,
      by_cases H : x.1 ∈ p.support,
      { rw [coeff, coeff, hx.2 hx.1 H, mul_zero] },
      { rw not_mem_support_iff at H, rw [coeff, H, zero_mul] } },
    symmetry,
    rw [← finset.sum_sdiff (finset.filter_subset _), finset.sum_eq_zero, zero_add], swap,
    { intros x hx,
      rw [finset.mem_sdiff, not_iff_not_of_iff (finset.mem_filter), not_and] at hx,
      simp only [if_neg (hx.2 hx.1)] },
    { apply finset.sum_bij, swap 5,
      { intros x hx, exact (x.1, x.2) },
      { intros x hx, rw [finset.mem_filter, finset.mem_sigma] at hx,
        simpa [finset.mem_filter, mem_antidiagonal_support] using hx.symm },
      { intros x hx, rw finset.mem_filter at hx, simp only [if_pos hx.2], },
      { rintros ⟨i,j⟩ ⟨k,l⟩ hij hkl, simpa using and.intro },
      { rintros ⟨i,j⟩ hij, refine ⟨⟨i,j⟩, _, _⟩, { apply_instance },
        { rw [finset.mem_filter, mem_antidiagonal_support] at hij,
          simpa [finset.mem_filter, finset.mem_sigma] using hij.symm },
        { refl } } },
    all_goals { apply_instance } }
end

@[simp] lemma coeff_mul_X (m) (s : σ) (p : mv_polynomial σ α) :
  coeff (m + single s 1) (p * X s) = coeff m p :=
begin
  have : (m, single s 1) ∈ (m + single s 1).antidiagonal.support := mem_antidiagonal_support.2 rfl,
  rw [coeff_mul, ← finset.insert_erase this, finset.sum_insert (finset.not_mem_erase _ _),
      finset.sum_eq_zero, add_zero, coeff_X, mul_one],
  rintros ⟨i,j⟩ hij,
  rw [finset.mem_erase, mem_antidiagonal_support] at hij,
  by_cases H : single s 1 = j,
  { subst j, simpa using hij },
  { rw [coeff_X', if_neg H, mul_zero] },
end

lemma coeff_mul_X' (m) (s : σ) (p : mv_polynomial σ α) :
  coeff m (p * X s) = if s ∈ m.support then coeff (m - single s 1) p else 0 :=
begin
  split_ifs with h h,
  { conv_rhs {rw ← coeff_mul_X _ s},
    congr' with  t,
    by_cases hj : s = t,
    { subst t, simp only [nat_sub_apply, add_apply, single_eq_same],
      refine (nat.sub_add_cancel $ nat.pos_of_ne_zero _).symm, rwa mem_support_iff at h },
    { simp [single_eq_of_ne hj] } },
  { delta coeff, rw ← not_mem_support_iff, intro hm, apply h,
    have H := support_mul _ _ hm, simp only [finset.mem_bind] at H,
    rcases H with ⟨j, hj, i', hi', H⟩,
    delta X monomial at hi', rw mem_support_single at hi', cases hi', subst i',
    erw finset.mem_singleton at H, subst m,
    rw [mem_support_iff, add_apply, single_apply, if_pos rfl],
    intro H, rw [_root_.add_eq_zero_iff] at H, exact one_ne_zero H.2 }
end

lemma eq_zero_iff {p : mv_polynomial σ α} :
  p = 0 ↔ ∀ d, coeff d p = 0 :=
by { rw ext_iff, simp only [coeff_zero], }

lemma ne_zero_iff {p : mv_polynomial σ α} :
  p ≠ 0 ↔ ∃ d, coeff d p ≠ 0 :=
by { rw [ne.def, eq_zero_iff], push_neg, }

lemma exists_coeff_ne_zero {p : mv_polynomial σ α} (h : p ≠ 0) :
  ∃ d, coeff d p ≠ 0 :=
ne_zero_iff.mp h

end coeff

section constant_coeff

/--
`constant_coeff p` returns the constant term of the polynomial `p`, defined as `coeff 0 p`.
This is a ring homomorphism.
-/
def constant_coeff : mv_polynomial σ α →+* α :=
{ to_fun := coeff 0,
  map_one' := by simp [coeff, add_monoid_algebra.one_def],
  map_mul' := by simp [coeff_mul, finsupp.support_single_ne_zero],
  map_zero' := coeff_zero _,
  map_add' := coeff_add _ }

lemma constant_coeff_eq : (constant_coeff : mv_polynomial σ α → α) = coeff 0 := rfl

@[simp]
lemma constant_coeff_C (r : α) :
  constant_coeff (C r : mv_polynomial σ α) = r :=
by simp [constant_coeff_eq]

@[simp]
lemma constant_coeff_X (i : σ) :
  constant_coeff (X i : mv_polynomial σ α) = 0 :=
by simp [constant_coeff_eq]

lemma constant_coeff_monomial (d : σ →₀ ℕ) (r : α) :
  constant_coeff (monomial d r) = if d = 0 then r else 0 :=
by rw [constant_coeff_eq, coeff_monomial]

end constant_coeff

section as_sum

@[simp]
lemma support_sum_monomial_coeff (p : mv_polynomial σ α) : ∑ v in p.support, monomial v (coeff v p) = p :=
finsupp.sum_single p

lemma as_sum (p : mv_polynomial σ α) : p = ∑ v in p.support, monomial v (coeff v p) :=
(support_sum_monomial_coeff p).symm

end as_sum

section eval₂
variables [comm_semiring β]
variables (f : α →+* β) (g : σ → β)

/-- Evaluate a polynomial `p` given a valuation `g` of all the variables
  and a ring hom `f` from the scalar ring to the target -/
def eval₂ (p : mv_polynomial σ α) : β :=
p.sum (λs a, f a * s.prod (λn e, g n ^ e))

lemma eval₂_eq (g : α →+* β) (x : σ → β) (f : mv_polynomial σ α) :
  f.eval₂ g x = ∑ d in f.support, g (f.coeff d) * ∏ i in d.support, x i ^ d i :=
rfl

lemma eval₂_eq' [fintype σ] (g : α →+* β) (x : σ → β) (f : mv_polynomial σ α) :
  f.eval₂ g x = ∑ d in f.support, g (f.coeff d) * ∏ i, x i ^ d i :=
by { simp only [eval₂_eq, ← finsupp.prod_pow], refl }

@[simp] lemma eval₂_zero : (0 : mv_polynomial σ α).eval₂ f g = 0 :=
finsupp.sum_zero_index

section

@[simp] lemma eval₂_add : (p + q).eval₂ f g = p.eval₂ f g + q.eval₂ f g :=
finsupp.sum_add_index
  (by simp [is_semiring_hom.map_zero f])
  (by simp [add_mul, is_semiring_hom.map_add f])

@[simp] lemma eval₂_monomial : (monomial s a).eval₂ f g = f a * s.prod (λn e, g n ^ e) :=
finsupp.sum_single_index (by simp [is_semiring_hom.map_zero f])

@[simp] lemma eval₂_C (a) : (C a).eval₂ f g = f a :=
by simp [eval₂_monomial, C, prod_zero_index]

@[simp] lemma eval₂_one : (1 : mv_polynomial σ α).eval₂ f g = 1 :=
(eval₂_C _ _ _).trans (is_semiring_hom.map_one f)

@[simp] lemma eval₂_X (n) : (X n).eval₂ f g = g n :=
by simp [eval₂_monomial,
  is_semiring_hom.map_one f, X, prod_single_index, pow_one]

lemma eval₂_mul_monomial :
  ∀{s a}, (p * monomial s a).eval₂ f g = p.eval₂ f g * f a * s.prod (λn e, g n ^ e) :=
begin
  apply mv_polynomial.induction_on p,
  { assume a' s a,
    simp [C_mul_monomial, eval₂_monomial, is_semiring_hom.map_mul f] },
  { assume p q ih_p ih_q, simp [add_mul, eval₂_add, ih_p, ih_q] },
  { assume p n ih s a,
    from calc (p * X n * monomial s a).eval₂ f g = (p * monomial (single n 1 + s) a).eval₂ f g :
        by simp [monomial_single_add, -add_comm, pow_one, mul_assoc]
      ... = (p * monomial (single n 1) 1).eval₂ f g * f a * s.prod (λn e, g n ^ e) :
        by simp [ih, prod_single_index, prod_add_index, pow_one, pow_add, mul_assoc, mul_left_comm,
          is_semiring_hom.map_one f, -add_comm] }
end

@[simp] lemma eval₂_mul : ∀{p}, (p * q).eval₂ f g = p.eval₂ f g * q.eval₂ f g :=
begin
  apply mv_polynomial.induction_on q,
  { simp [C, eval₂_monomial, eval₂_mul_monomial, prod_zero_index] },
  { simp [mul_add, eval₂_add] {contextual := tt} },
  { simp [X, eval₂_monomial, eval₂_mul_monomial, (mul_assoc _ _ _).symm] { contextual := tt} }
end

@[simp] lemma eval₂_pow {p:mv_polynomial σ α} : ∀{n:ℕ}, (p ^ n).eval₂ f g = (p.eval₂ f g)^n
| 0       := eval₂_one _ _
| (n + 1) := by rw [pow_add, pow_one, pow_add, pow_one, eval₂_mul, eval₂_pow]

instance eval₂.is_semiring_hom : is_semiring_hom (eval₂ f g) :=
{ map_zero := eval₂_zero _ _,
  map_one := eval₂_one _ _,
  map_add := λ p q, eval₂_add _ _,
  map_mul := λ p q, eval₂_mul _ _ }

/-- `mv_polynomial.eval₂` as a `ring_hom`. -/
def eval₂_hom (f : α →+* β) (g : σ → β) : mv_polynomial σ α →+* β := ring_hom.of (eval₂ f g)

@[simp] lemma coe_eval₂_hom (f : α →+* β) (g : σ → β) : ⇑(eval₂_hom f g) = eval₂ f g := rfl

lemma eval₂_hom_congr  {f₁ f₂ : α →+* β} {g₁ g₂ : σ → β} {p₁ p₂ : mv_polynomial σ α} :
  f₁ = f₂ → g₁ = g₂ → p₁ = p₂ →  eval₂_hom f₁ g₁ p₁ = eval₂_hom f₂ g₂ p₂ :=
by rintros rfl rfl rfl; refl
end

@[simp] lemma eval₂_hom_C (f : α →+* β) (g : σ → β) (r : α) :
  eval₂_hom f g (C r) = f r := eval₂_C f g r

@[simp] lemma eval₂_hom_X' (f : α →+* β) (g : σ → β) (i : σ) :
  eval₂_hom f g (X i) = g i := eval₂_X f g i

@[simp] lemma comp_eval₂_hom [comm_semiring γ] (f : α →+* β) (g : σ → β) (φ : β →+* γ) :
  φ.comp (eval₂_hom f g) = (eval₂_hom (φ.comp f) (λ i, φ (g i))) :=
begin
  apply mv_polynomial.ring_hom_ext,
  { intro r, rw [ring_hom.comp_apply, eval₂_hom_C, eval₂_hom_C, ring_hom.comp_apply] },
  { intro i, rw [ring_hom.comp_apply, eval₂_hom_X', eval₂_hom_X'] }
end

lemma map_eval₂_hom  [comm_semiring γ] (f : α →+* β) (g : σ → β) (φ : β →+* γ)
  (p : mv_polynomial σ α) :
  φ (eval₂_hom f g p) = (eval₂_hom (φ.comp f) (λ i, φ (g i)) p) :=
by { rw ← comp_eval₂_hom, refl }

lemma eval₂_hom_monomial (f : α →+* β) (g : σ → β) (d : σ →₀ ℕ) (r : α) :
  eval₂_hom f g (monomial d r) = f r * d.prod (λ i k, g i ^ k) :=
by simp only [monomial_eq, ring_hom.map_mul, eval₂_hom_C, finsupp.prod,
  ring_hom.map_prod, ring_hom.map_pow, eval₂_hom_X']

section
local attribute [instance, priority 10] is_semiring_hom.comp
lemma eval₂_comp_left {γ} [comm_semiring γ]
  (k : β →+* γ) (f : α →+* β) (g : σ → β)
  (p) : k (eval₂ f g p) = eval₂ (k.comp f) (k ∘ g) p :=
by apply mv_polynomial.induction_on p; simp [
  eval₂_add, k.map_add,
  eval₂_mul, k.map_mul] {contextual := tt}
end

@[simp] lemma eval₂_eta (p : mv_polynomial σ α) : eval₂ C X p = p :=
by apply mv_polynomial.induction_on p;
   simp [eval₂_add, eval₂_mul] {contextual := tt}

lemma eval₂_congr (g₁ g₂ : σ → β)
  (h : ∀ {i : σ} {c : σ →₀ ℕ}, i ∈ c.support → coeff c p ≠ 0 → g₁ i = g₂ i) :
  p.eval₂ f g₁ = p.eval₂ f g₂ :=
begin
  apply finset.sum_congr rfl,
  intros c hc, dsimp, congr' 1,
  apply finset.prod_congr rfl,
  intros i hi, dsimp, congr' 1,
  apply h hi,
  rwa finsupp.mem_support_iff at hc
end

@[simp] lemma eval₂_prod (s : finset γ) (p : γ → mv_polynomial σ α) :
  eval₂ f g (∏ x in s, p x) = ∏ x in s, eval₂ f g (p x) :=
(s.prod_hom _).symm

@[simp] lemma eval₂_sum (s : finset γ) (p : γ → mv_polynomial σ α) :
  eval₂ f g (∑ x in s, p x) = ∑ x in s, eval₂ f g (p x) :=
(s.sum_hom _).symm

attribute [to_additive] eval₂_prod

lemma eval₂_assoc (q : γ → mv_polynomial σ α) (p : mv_polynomial γ α) :
  eval₂ f (λ t, eval₂ f g (q t)) p = eval₂ f g (eval₂ C q p) :=
begin
  show _ = eval₂_hom f g (eval₂ C q p),
  rw eval₂_comp_left (eval₂_hom f g), congr' with a, simp,
end

end eval₂

section eval
variables {f : σ → α}

/-- Evaluate a polynomial `p` given a valuation `f` of all the variables -/
def eval (f : σ → α) : mv_polynomial σ α →+* α := eval₂_hom (ring_hom.id _) f

lemma eval_eq (x : σ → α) (f : mv_polynomial σ α) :
  eval x f = ∑ d in f.support, f.coeff d * ∏ i in d.support, x i ^ d i :=
rfl

lemma eval_eq' [fintype σ] (x : σ → α) (f : mv_polynomial σ α) :
  eval x f = ∑ d in f.support, f.coeff d * ∏ i, x i ^ d i :=
eval₂_eq' (ring_hom.id α) x f

lemma eval_monomial : eval f (monomial s a) = a * s.prod (λn e, f n ^ e) :=
eval₂_monomial _ _

@[simp] lemma eval_C : ∀ a, eval f (C a) = a := eval₂_C _ _

@[simp] lemma eval_X : ∀ n, eval f (X n) = f n := eval₂_X _ _

lemma eval_sum {ι : Type*} (s : finset ι) (f : ι → mv_polynomial σ α) (g : σ → α) :
  eval g (∑ i in s, f i) = ∑ i in s, eval g (f i) :=
(eval g).map_sum _ _

@[to_additive]
lemma eval_prod {ι : Type*} (s : finset ι) (f : ι → mv_polynomial σ α) (g : σ → α) :
  eval g (∏ i in s, f i) = ∏ i in s, eval g (f i) :=
(eval g).map_prod _ _

theorem eval_assoc {τ}
  (f : σ → mv_polynomial τ α) (g : τ → α)
  (p : mv_polynomial σ α) :
  eval (eval g ∘ f) p = eval g (eval₂ C f p) :=
begin
  rw eval₂_comp_left (eval g),
  unfold eval, simp only [coe_eval₂_hom],
  congr' with a, simp
end

end eval

section map
variables [comm_semiring β]
variables (f : α →+* β)

/-- `map f p` maps a polynomial `p` across a ring hom `f` -/
def map : mv_polynomial σ α →+* mv_polynomial σ β := eval₂_hom (C.comp f) X

@[simp] theorem map_monomial (s : σ →₀ ℕ) (a : α) : map f (monomial s a) = monomial s (f a) :=
(eval₂_monomial _ _).trans monomial_eq.symm

@[simp] theorem map_C : ∀ (a : α), map f (C a : mv_polynomial σ α) = C (f a) := map_monomial _ _

@[simp] theorem map_X : ∀ (n : σ), map f (X n : mv_polynomial σ α) = X n := eval₂_X _ _

theorem map_id : ∀ (p : mv_polynomial σ α), map (ring_hom.id α) p = p := eval₂_eta

theorem map_map [comm_semiring γ]
  (g : β →+* γ)
  (p : mv_polynomial σ α) :
  map g (map f p) = map (g.comp f) p :=
(eval₂_comp_left (map g) (C.comp f) X p).trans $
begin
  congr,
  { ext1 a, simp only [map_C, comp_app, ring_hom.coe_comp], },
  { ext1 n, simp only [map_X, comp_app], }
end

theorem eval₂_eq_eval_map (g : σ → β) (p : mv_polynomial σ α) :
  p.eval₂ f g = eval g (map f p) :=
begin
  unfold map eval, simp only [coe_eval₂_hom],
  have h := eval₂_comp_left (eval₂_hom _ g),
  dsimp at h,
  rw h,
  congr,
  { ext1 a, simp only [coe_eval₂_hom, ring_hom.id_apply, comp_app, eval₂_C, ring_hom.coe_comp], },
  { ext1 n, simp only [comp_app, eval₂_X], },
end

lemma eval₂_comp_right {γ} [comm_semiring γ]
  (k : β →+* γ) (f : α →+* β) (g : σ → β)
  (p) : k (eval₂ f g p) = eval₂ k (k ∘ g) (map f p) :=
begin
  apply mv_polynomial.induction_on p,
  { intro r, rw [eval₂_C, map_C, eval₂_C] },
  { intros p q hp hq, rw [eval₂_add, k.map_add, (map f).map_add, eval₂_add, hp, hq] },
  { intros p s hp,
    rw [eval₂_mul, k.map_mul, (map f).map_mul, eval₂_mul, map_X, hp, eval₂_X, eval₂_X] }
end

lemma map_eval₂ (f : α →+* β) (g : γ → mv_polynomial δ α) (p : mv_polynomial γ α) :
  map f (eval₂ C g p) = eval₂ C (map f ∘ g) (map f p) :=
begin
  apply mv_polynomial.induction_on p,
  { intro r, rw [eval₂_C, map_C, map_C, eval₂_C] },
  { intros p q hp hq, rw [eval₂_add, (map f).map_add, hp, hq, (map f).map_add, eval₂_add] },
  { intros p s hp,
    rw [eval₂_mul, (map f).map_mul, hp, (map f).map_mul, map_X, eval₂_mul, eval₂_X, eval₂_X] }
end

lemma coeff_map (p : mv_polynomial σ α) : ∀ (m : σ →₀ ℕ), coeff m (map f p) = f (coeff m p) :=
begin
  apply mv_polynomial.induction_on p; clear p,
  { intros r m, rw [map_C], simp only [coeff_C], split_ifs, {refl}, rw f.map_zero },
  { intros p q hp hq m, simp only [hp, hq, (map f).map_add, coeff_add], rw f.map_add },
  { intros p i hp m, simp only [hp, (map f).map_mul, map_X],
    simp only [hp, mem_support_iff, coeff_mul_X'],
    split_ifs, {refl},
    rw is_semiring_hom.map_zero f }
end

lemma map_injective (hf : function.injective f) :
  function.injective (map f : mv_polynomial σ α → mv_polynomial σ β) :=
begin
  intros p q h,
  simp only [ext_iff, coeff_map] at h ⊢,
  intro m,
  exact hf (h m),
end

@[simp] lemma eval_map (f : α →+* β) (g : σ → β) (p : mv_polynomial σ α) :
  eval g (map f p) = eval₂ f g p :=
by { apply mv_polynomial.induction_on p; { simp { contextual := tt } } }

@[simp] lemma eval₂_map [comm_semiring γ] (f : α →+* β) (g : σ → γ) (φ : β →+* γ)
  (p : mv_polynomial σ α) :
  eval₂ φ g (map f p) = eval₂ (φ.comp f) g p :=
by { rw [← eval_map, ← eval_map, map_map], }

@[simp] lemma eval₂_hom_map_hom [comm_semiring γ] (f : α →+* β) (g : σ → γ) (φ : β →+* γ)
  (p : mv_polynomial σ α) :
  eval₂_hom φ g (map f p) = eval₂_hom (φ.comp f) g p :=
eval₂_map f g φ p

<<<<<<< HEAD
=======
lemma support_map_subset (p : mv_polynomial σ α) : (map f p).support ⊆ p.support :=
begin
  intro x,
  simp only [finsupp.mem_support_iff],
  contrapose!,
  change p.coeff x = 0 → (map f p).coeff x = 0,
  rw coeff_map,
  intro hx,
  rw hx,
  exact ring_hom.map_zero f
end

lemma support_map_of_injective (p : mv_polynomial σ α) {f : α →+* β} (hf : injective f) :
  (map f p).support = p.support :=
begin
  apply finset.subset.antisymm,
  { exact mv_polynomial.support_map_subset _ _ },
  intros x hx,
  rw finsupp.mem_support_iff,
  contrapose! hx,
  simp only [not_not, finsupp.mem_support_iff],
  change (map f p).coeff x = 0 at hx,
  rw [coeff_map, ← f.map_zero] at hx,
  exact hf hx
end

>>>>>>> 86bd525c
end map

section degrees

/--
The maximal degrees of each variable in a multi-variable polynomial, expressed as a multiset.

(For example, `degrees (x^2 * y + y^3)` would be `{x, x, y, y, y}`.)
-/
def degrees (p : mv_polynomial σ α) : multiset σ :=
p.support.sup (λs:σ →₀ ℕ, s.to_multiset)

lemma degrees_monomial (s : σ →₀ ℕ) (a : α) : degrees (monomial s a) ≤ s.to_multiset :=
finset.sup_le $ assume t h,
begin
  have := finsupp.support_single_subset h,
  rw [finset.mem_singleton] at this,
  rw this
end

lemma degrees_monomial_eq (s : σ →₀ ℕ) (a : α) (ha : a ≠ 0) :
  degrees (monomial s a) = s.to_multiset :=
le_antisymm (degrees_monomial s a) $ finset.le_sup $
  by rw [monomial, finsupp.support_single_ne_zero ha, finset.mem_singleton]

lemma degrees_C (a : α) : degrees (C a : mv_polynomial σ α) = 0 :=
multiset.le_zero.1 $ degrees_monomial _ _

lemma degrees_X (n : σ) : degrees (X n : mv_polynomial σ α) ≤ {n} :=
le_trans (degrees_monomial _ _) $ le_of_eq $ to_multiset_single _ _

lemma degrees_zero : degrees (0 : mv_polynomial σ α) = 0 :=
by { rw ← C_0, exact degrees_C 0 }

lemma degrees_one : degrees (1 : mv_polynomial σ α) = 0 := degrees_C 1

lemma degrees_add (p q : mv_polynomial σ α) : (p + q).degrees ≤ p.degrees ⊔ q.degrees :=
begin
  refine finset.sup_le (assume b hb, _),
  have := finsupp.support_add hb, rw finset.mem_union at this,
  cases this,
  { exact le_sup_left_of_le (finset.le_sup this) },
  { exact le_sup_right_of_le (finset.le_sup this) },
end

lemma degrees_sum {ι : Type*} (s : finset ι) (f : ι → mv_polynomial σ α) :
  (∑ i in s, f i).degrees ≤ s.sup (λi, (f i).degrees) :=
begin
  refine s.induction _ _,
  { simp only [finset.sum_empty, finset.sup_empty, degrees_zero], exact le_refl _ },
  { assume i s his ih,
    rw [finset.sup_insert, finset.sum_insert his],
    exact le_trans (degrees_add _ _) (sup_le_sup_left ih _) }
end

lemma degrees_mul (p q : mv_polynomial σ α) : (p * q).degrees ≤ p.degrees + q.degrees :=
begin
  refine finset.sup_le (assume b hb, _),
  have := support_mul p q hb,
  simp only [finset.mem_bind, finset.mem_singleton] at this,
  rcases this with ⟨a₁, h₁, a₂, h₂, rfl⟩,
  rw [finsupp.to_multiset_add],
  exact add_le_add (finset.le_sup h₁) (finset.le_sup h₂)
end

lemma degrees_prod {ι : Type*} (s : finset ι) (f : ι → mv_polynomial σ α) :
  (∏ i in s, f i).degrees ≤ ∑ i in s, (f i).degrees :=
begin
  refine s.induction _ _,
  { simp only [finset.prod_empty, finset.sum_empty, degrees_one] },
  { assume i s his ih,
    rw [finset.prod_insert his, finset.sum_insert his],
    exact le_trans (degrees_mul _ _) (add_le_add_left ih _) }
end

lemma degrees_pow (p : mv_polynomial σ α) :
  ∀(n : ℕ), (p^n).degrees ≤ n •ℕ p.degrees
| 0       := begin rw [pow_zero, degrees_one], exact multiset.zero_le _ end
| (n + 1) := le_trans (degrees_mul _ _) (add_le_add_left (degrees_pow n) _)

lemma mem_degrees {p : mv_polynomial σ α} {i : σ} :
  i ∈ p.degrees ↔ ∃ d, p.coeff d ≠ 0 ∧ i ∈ d.support :=
by simp only [degrees, finset.mem_sup, ← finsupp.mem_support_iff, coeff,
    finsupp.mem_to_multiset, exists_prop]

lemma le_degrees_add {p q : mv_polynomial σ α} (h : p.degrees.disjoint q.degrees) :
  p.degrees ≤ (p + q).degrees :=
begin
  apply finset.sup_le,
  intros d hd,
  rw multiset.disjoint_iff_ne at h,
  rw multiset.le_iff_count,
  intros i,
  rw [degrees, multiset.count_sup],
  simp only [finsupp.count_to_multiset],
  by_cases h0 : d = 0,
  { simp only [h0, zero_le, finsupp.zero_apply], },
  { refine @finset.le_sup _ _ _ (p + q).support _ d _,
    rw [finsupp.mem_support_iff, ← coeff, coeff_add],
    suffices : q.coeff d = 0,
    { rwa [this, add_zero, coeff, ← finsupp.mem_support_iff], },
    rw [← finsupp.support_eq_empty, ← ne.def, ← finset.nonempty_iff_ne_empty] at h0,
    obtain ⟨j, hj⟩ := h0,
    contrapose! h,
    rw finsupp.mem_support_iff at hd,
    refine ⟨j, _, j, _, rfl⟩,
    all_goals { rw mem_degrees, refine ⟨d, _, hj⟩, assumption } }
end

lemma degrees_add_of_disjoint {p q : mv_polynomial σ α} (h : multiset.disjoint p.degrees q.degrees) :
  (p + q).degrees = p.degrees ∪ q.degrees :=
begin
  apply le_antisymm,
  { apply degrees_add },
  { apply multiset.union_le,
    { apply le_degrees_add h },
    { rw add_comm, apply le_degrees_add h.symm } }
end

lemma degrees_map [comm_semiring β] (p : mv_polynomial σ α) (f : α →+* β) :
  (map f p).degrees ⊆ p.degrees :=
begin
  dsimp only [degrees],
  apply multiset.subset_of_le,
  convert finset.sup_subset _ _,
  apply mv_polynomial.support_map_subset
end

lemma degrees_map_of_injective [comm_semiring β] (p : mv_polynomial σ α)
  {f : α →+* β} (hf : injective f) : (map f p).degrees = p.degrees :=
by simp only [degrees, mv_polynomial.support_map_of_injective _ hf]

end degrees

section vars

/-- `vars p` is the set of variables appearing in the polynomial `p` -/
def vars (p : mv_polynomial σ α) : finset σ := p.degrees.to_finset

@[simp] lemma vars_0 : (0 : mv_polynomial σ α).vars = ∅ :=
by rw [vars, degrees_zero, multiset.to_finset_zero]

@[simp] lemma vars_monomial (h : a ≠ 0) : (monomial s a).vars = s.support :=
by rw [vars, degrees_monomial_eq _ _ h, finsupp.to_finset_to_multiset]

@[simp] lemma vars_C : (C a : mv_polynomial σ α).vars = ∅ :=
by rw [vars, degrees_C, multiset.to_finset_zero]

@[simp] lemma vars_X (h : 0 ≠ (1 : α)) : (X n : mv_polynomial σ α).vars = {n} :=
by rw [X, vars_monomial h.symm, finsupp.support_single_ne_zero (one_ne_zero : 1 ≠ 0)]

lemma mem_support_not_mem_vars_zero {f : mv_polynomial σ α} {x : σ →₀ ℕ} (H : x ∈ f.support) {v : σ} (h : v ∉ vars f) :
  x v = 0 :=
begin
  rw [vars, multiset.mem_to_finset] at h,
  rw ←not_mem_support_iff,
  contrapose! h,
  unfold degrees,
  rw (show f.support = insert x f.support, from eq.symm $ finset.insert_eq_of_mem H),
  rw finset.sup_insert,
  simp only [multiset.mem_union, multiset.sup_eq_union],
  left,
  rwa [←to_finset_to_multiset, multiset.mem_to_finset] at h,
end

lemma vars_add_subset (p q : mv_polynomial σ α) :
  (p + q).vars ⊆ p.vars ∪ q.vars :=
begin
  intros x hx,
  simp only [vars, finset.mem_union, multiset.mem_to_finset] at hx ⊢,
  simpa using multiset.mem_of_le (degrees_add _ _) hx,
end

lemma vars_add_of_disjoint (h : disjoint p.vars q.vars) :
  (p + q).vars = p.vars ∪ q.vars :=
begin
  apply finset.subset.antisymm (vars_add_subset p q),
  intros x hx,
  simp only [vars, multiset.disjoint_to_finset] at h hx ⊢,
  rw [degrees_add_of_disjoint h, multiset.to_finset_union],
  exact hx
end

section sum

variables {ι : Type*} (t : finset ι) (φ : ι → mv_polynomial σ α)

lemma vars_sum_subset :
  (∑ i in t, φ i).vars ⊆ finset.bind t (λ i, (φ i).vars) :=
begin
  apply t.induction_on,
  { simp },
  { intros a s has hsum,
    rw [finset.bind_insert, finset.sum_insert has],
    refine finset.subset.trans (vars_add_subset _ _)
      (finset.union_subset_union (finset.subset.refl _) _),
    assumption }
end

lemma vars_sum_of_disjoint (h : pairwise $ disjoint on (λ i, (φ i).vars)) :
  (∑ i in t, φ i).vars = finset.bind t (λ i, (φ i).vars) :=
begin
  apply t.induction_on,
  { simp },
  { intros a s has hsum,
    rw [finset.bind_insert, finset.sum_insert has, vars_add_of_disjoint, hsum],
    unfold pairwise on_fun at h,
    rw hsum,
    simp only [finset.disjoint_iff_ne] at h ⊢,
    intros v hv v2 hv2,
    rw finset.mem_bind at hv2,
    rcases hv2 with ⟨i, his, hi⟩,
    refine h a i _ _ hv _ hi,
    rintro rfl,
    contradiction }
end

end sum

section map

variables [comm_semiring β] (f : α →+* β)
variable (p)

lemma vars_map : (map f p).vars ⊆ p.vars :=
by simp [vars, degrees_map]

variable {f}
lemma vars_map_of_injective (hf : injective f) :
  (map f p).vars = p.vars :=
by simp [vars, degrees_map_of_injective _ hf]

lemma vars_monomial_single (i : σ) {e : ℕ} {r : α} (he : e ≠ 0) (hr : r ≠ 0) :
  (monomial (finsupp.single i e) r).vars = {i} :=
by rw [vars_monomial hr, finsupp.support_single_ne_zero he]

lemma mem_vars (i : σ) :
  i ∈ p.vars ↔ ∃ (d : σ →₀ ℕ) (H : d ∈ p.support), i ∈ d.support :=
by simp only [vars, multiset.mem_to_finset, mem_degrees, coeff, finsupp.mem_support_iff, exists_prop]

lemma vars_eq_support_bind_support : p.vars = p.support.bind finsupp.support :=
by { ext i, rw [mem_vars, finset.mem_bind] }

end map

end vars

section degree_of

/-- `degree_of n p` gives the highest power of X_n that appears in `p` -/
def degree_of (n : σ) (p : mv_polynomial σ α) : ℕ := p.degrees.count n

end degree_of

section total_degree
/-- `total_degree p` gives the maximum |s| over the monomials X^s in `p` -/
def total_degree (p : mv_polynomial σ α) : ℕ := p.support.sup (λs, s.sum $ λn e, e)

lemma total_degree_eq (p : mv_polynomial σ α) :
  p.total_degree = p.support.sup (λm, m.to_multiset.card) :=
begin
  rw [total_degree],
  congr, funext m,
  exact (finsupp.card_to_multiset _).symm
end

lemma total_degree_le_degrees_card (p : mv_polynomial σ α) :
  p.total_degree ≤ p.degrees.card :=
begin
  rw [total_degree_eq],
  exact finset.sup_le (assume s hs, multiset.card_le_of_le $ finset.le_sup hs)
end

@[simp] lemma total_degree_C (a : α) : (C a : mv_polynomial σ α).total_degree = 0 :=
nat.eq_zero_of_le_zero $ finset.sup_le $ assume n hn,
  have _ := finsupp.support_single_subset hn,
  begin
    rw [finset.mem_singleton] at this,
    subst this,
    exact le_refl _
  end

@[simp] lemma total_degree_zero : (0 : mv_polynomial σ α).total_degree = 0 :=
by rw [← C_0]; exact total_degree_C (0 : α)

@[simp] lemma total_degree_one : (1 : mv_polynomial σ α).total_degree = 0 :=
total_degree_C (1 : α)

@[simp] lemma total_degree_X {α} [comm_semiring α] [nontrivial α] (s : σ) :
  (X s : mv_polynomial σ α).total_degree = 1 :=
begin
  rw [total_degree, X, monomial, finsupp.support_single_ne_zero (one_ne_zero : (1 : α) ≠ 0)],
  simp only [finset.sup, sum_single_index, finset.fold_singleton, sup_bot_eq],
end

lemma total_degree_add (a b : mv_polynomial σ α) :
  (a + b).total_degree ≤ max a.total_degree b.total_degree :=
finset.sup_le $ assume n hn,
  have _ := finsupp.support_add hn,
  begin
    rw finset.mem_union at this,
    cases this,
    { exact le_max_left_of_le (finset.le_sup this) },
    { exact le_max_right_of_le (finset.le_sup this) }
  end

lemma total_degree_mul (a b : mv_polynomial σ α) :
  (a * b).total_degree ≤ a.total_degree + b.total_degree :=
finset.sup_le $ assume n hn,
  have _ := add_monoid_algebra.support_mul a b hn,
  begin
    simp only [finset.mem_bind, finset.mem_singleton] at this,
    rcases this with ⟨a₁, h₁, a₂, h₂, rfl⟩,
    rw [finsupp.sum_add_index],
    { exact add_le_add (finset.le_sup h₁) (finset.le_sup h₂) },
    { assume a, refl },
    { assume a b₁ b₂, refl }
  end

lemma total_degree_pow (a : mv_polynomial σ α) (n : ℕ) :
  (a ^ n).total_degree ≤ n * a.total_degree :=
begin
  induction n with n ih,
  { simp only [nat.nat_zero_eq_zero, zero_mul, pow_zero, total_degree_one] },
  rw pow_succ,
  calc total_degree (a * a ^ n) ≤ a.total_degree + (a^n).total_degree : total_degree_mul _ _
    ... ≤ a.total_degree + n * a.total_degree : add_le_add_left ih _
    ... = (n+1) * a.total_degree : by rw [add_mul, one_mul, add_comm]
end

lemma total_degree_list_prod :
  ∀(s : list (mv_polynomial σ α)), s.prod.total_degree ≤ (s.map mv_polynomial.total_degree).sum
| []        := by rw [@list.prod_nil (mv_polynomial σ α) _, total_degree_one]; refl
| (p :: ps) :=
  begin
    rw [@list.prod_cons (mv_polynomial σ α) _, list.map, list.sum_cons],
    exact le_trans (total_degree_mul _ _) (add_le_add_left (total_degree_list_prod ps) _)
  end

lemma total_degree_multiset_prod (s : multiset (mv_polynomial σ α)) :
  s.prod.total_degree ≤ (s.map mv_polynomial.total_degree).sum :=
begin
  refine quotient.induction_on s (assume l, _),
  rw [multiset.quot_mk_to_coe, multiset.coe_prod, multiset.coe_map, multiset.coe_sum],
  exact total_degree_list_prod l
end

lemma total_degree_finset_prod {ι : Type*}
  (s : finset ι) (f : ι → mv_polynomial σ α) :
  (s.prod f).total_degree ≤ ∑ i in s, (f i).total_degree :=
begin
  refine le_trans (total_degree_multiset_prod _) _,
  rw [multiset.map_map],
  refl
end

lemma exists_degree_lt [fintype σ] (f : mv_polynomial σ α) (n : ℕ)
  (h : f.total_degree < n * fintype.card σ) {d : σ →₀ ℕ} (hd : d ∈ f.support) :
  ∃ i, d i < n :=
begin
  contrapose! h,
  calc n * fintype.card σ
        = ∑ s:σ, n         : by rw [finset.sum_const, nat.nsmul_eq_mul, mul_comm, finset.card_univ]
    ... ≤ ∑ s, d s         : finset.sum_le_sum (λ s _, h s)
    ... ≤ d.sum (λ i e, e) : by { rw [finsupp.sum_fintype], intros, refl }
    ... ≤ f.total_degree   : finset.le_sup hd,
end

lemma coeff_eq_zero_of_total_degree_lt {f : mv_polynomial σ α} {d : σ →₀ ℕ}
  (h : f.total_degree < ∑ i in d.support, d i) :
  coeff d f = 0 :=
begin
  classical,
  rw [total_degree, finset.sup_lt_iff] at h,
  { specialize h d, rw mem_support_iff at h,
    refine not_not.mp (mt h _), exact lt_irrefl _, },
  { exact lt_of_le_of_lt (nat.zero_le _) h, }
end

end total_degree

section aeval

/-! ### The algebra of multivariate polynomials -/

variables {R : Type u} {A : Type v} {S : Type w} (f : σ → A)
variables [comm_semiring R] [comm_semiring A] [algebra R A] [comm_semiring S]

/-- A map `σ → A` where `A` is an algebra over `R` generates an `R`-algebra homomorphism
from multivariate polynomials over `σ` to `A`. -/
def aeval : mv_polynomial σ R →ₐ[R] A :=
{ commutes' := λ r, eval₂_C _ _ _
  .. eval₂_hom (algebra_map R A) f }

theorem aeval_def (p : mv_polynomial σ R) : aeval f p = eval₂ (algebra_map R A) f p := rfl

lemma aeval_eq_eval₂_hom (p : mv_polynomial σ R) :
  aeval f p = eval₂_hom (algebra_map R A) f p := rfl

@[simp] lemma aeval_X (s : σ) : aeval f (X s : mv_polynomial _ R) = f s := eval₂_X _ _ _

@[simp] lemma aeval_C (r : R) : aeval f (C r) = algebra_map R A r := eval₂_C _ _ _

theorem eval_unique (φ : mv_polynomial σ R →ₐ[R] A) :
  φ = aeval (φ ∘ X) :=
begin
  ext p,
  apply mv_polynomial.induction_on p,
  { intro r, rw aeval_C, exact φ.commutes r },
  { intros f g ih1 ih2,
    rw [φ.map_add, ih1, ih2, alg_hom.map_add] },
  { intros p j ih,
    rw [φ.map_mul, alg_hom.map_mul, aeval_X, ih] }
end

lemma comp_aeval {B : Type*} [comm_semiring B] [algebra R B]
  (φ : A →ₐ[R] B) :
  φ.comp (aeval f) = (aeval (λ i, φ (f i))) :=
begin
  apply mv_polynomial.alg_hom_ext,
  intros i,
  rw [alg_hom.comp_apply, aeval_X, aeval_X],
end

@[simp] lemma map_aeval {B : Type*} [comm_semiring B]
  (g : σ → A) (φ : A →+* B) (p : mv_polynomial σ R) :
  φ (aeval g p) = (eval₂_hom (φ.comp (algebra_map R A)) (λ i, φ (g i)) p) :=
by { rw ← comp_eval₂_hom, refl }

@[simp] lemma aeval_zero (p : mv_polynomial σ R) :
  aeval (0 : σ → A) p = algebra_map _ _ (constant_coeff p) :=
begin
  apply mv_polynomial.induction_on p,
  { simp only [aeval_C, forall_const, if_true, constant_coeff_C, eq_self_iff_true] },
  { intros, simp only [*, alg_hom.map_add, ring_hom.map_add, coeff_add] },
  { intros,
    simp only [ring_hom.map_mul, constant_coeff_X, pi.zero_apply, ring_hom.map_zero, eq_self_iff_true,
      mem_support_iff, not_true, aeval_X, if_false, ne.def, mul_zero, alg_hom.map_mul, zero_apply] }
end

@[simp] lemma aeval_zero' (p : mv_polynomial σ R) :
  aeval (λ _, 0 : σ → A) p = algebra_map _ _ (constant_coeff p) :=
aeval_zero p

lemma aeval_monomial (g : σ → A) (d : σ →₀ ℕ) (r : R) :
  aeval g (monomial d r) = algebra_map _ _ r * d.prod (λ i k, g i ^ k) :=
eval₂_hom_monomial _ _ _ _

<<<<<<< HEAD
=======
lemma eval₂_hom_eq_constant_coeff_of_vars (f : R →+* S) {g : σ → S}
  {p : mv_polynomial σ R} (hp : ∀ i ∈ p.vars, g i = 0) :
  eval₂_hom f g p = f (constant_coeff p) :=
begin
  conv_lhs { rw p.as_sum },
  simp only [ring_hom.map_sum, eval₂_hom_monomial],
  by_cases h0 : constant_coeff p = 0,
  work_on_goal 0
  { rw [h0, f.map_zero, finset.sum_eq_zero],
    intros d hd },
  work_on_goal 1
  { rw [finset.sum_eq_single (0 : σ →₀ ℕ)],
    { rw [finsupp.prod_zero_index, mul_one],
      refl },
    intros d hd hd0, },
  repeat
  { obtain ⟨i, hi⟩ : d.support.nonempty,
    { rw [constant_coeff_eq, coeff, ← finsupp.not_mem_support_iff] at h0,
      rw [finset.nonempty_iff_ne_empty, ne.def, finsupp.support_eq_empty],
      rintro rfl, contradiction },
    rw [finsupp.prod, finset.prod_eq_zero hi, mul_zero],
    rw [hp, zero_pow (nat.pos_of_ne_zero $ finsupp.mem_support_iff.mp hi)],
    rw [mem_vars],
    exact ⟨d, hd, hi⟩ },
  { rw [constant_coeff_eq, coeff, ← ne.def, ← finsupp.mem_support_iff] at h0,
    intro, contradiction }
end

lemma aeval_eq_constant_coeff_of_vars [algebra R S] {g : σ → S}
  {p : mv_polynomial σ R} (hp : ∀ i ∈ p.vars, g i = 0) :
  aeval g p = algebra_map _ _ (constant_coeff p) :=
eval₂_hom_eq_constant_coeff_of_vars _ hp
>>>>>>> 86bd525c

end aeval

end comm_semiring

section comm_ring
variable [comm_ring α]
variables {p q : mv_polynomial σ α}

instance : comm_ring (mv_polynomial σ α) := add_monoid_algebra.comm_ring

instance C.is_ring_hom : is_ring_hom (C : α → mv_polynomial σ α) :=
by apply is_ring_hom.of_semiring

variables (σ a a')
@[simp] lemma C_sub : (C (a - a') : mv_polynomial σ α) = C a - C a' := is_ring_hom.map_sub _

@[simp] lemma C_neg : (C (-a) : mv_polynomial σ α) = -C a := is_ring_hom.map_neg _

@[simp] lemma coeff_neg (m : σ →₀ ℕ) (p : mv_polynomial σ α) :
  coeff m (-p) = -coeff m p := finsupp.neg_apply

@[simp] lemma coeff_sub (m : σ →₀ ℕ) (p q : mv_polynomial σ α) :
  coeff m (p - q) = coeff m p - coeff m q := finsupp.sub_apply

instance coeff.is_add_group_hom (m : σ →₀ ℕ) :
  is_add_group_hom (coeff m : mv_polynomial σ α → α) :=
{ map_add := coeff_add m }

variables {σ} (p)
theorem C_mul' : mv_polynomial.C a * p = a • p :=
begin
  apply finsupp.induction p,
  { exact (mul_zero $ mv_polynomial.C a).trans (@smul_zero α (mv_polynomial σ α) _ _ _ a).symm },
  intros p b f haf hb0 ih,
  rw [mul_add, ih, @smul_add α (mv_polynomial σ α) _ _ _ a], congr' 1,
  rw [add_monoid_algebra.mul_def, finsupp.smul_single],
  simp only [mv_polynomial.C],
  dsimp [mv_polynomial.monomial],
  rw [finsupp.sum_single_index, finsupp.sum_single_index, zero_add],
  { rw [mul_zero, finsupp.single_zero] },
  { rw finsupp.sum_single_index,
    all_goals { rw [zero_mul, finsupp.single_zero] }, }
end

lemma smul_eq_C_mul (p : mv_polynomial σ α) (a : α) : a • p = C a * p :=
begin
  rw [← finsupp.sum_single p, @finsupp.smul_sum (σ →₀ ℕ) α α, finsupp.mul_sum],
  refine finset.sum_congr rfl (assume n _, _),
  simp only [finsupp.smul_single],
  exact C_mul_monomial.symm
end

@[simp] lemma smul_eval (x) (p : mv_polynomial σ α) (s) : eval x (s • p) = s * eval x p :=
by rw [smul_eq_C_mul, (eval x).map_mul, eval_C]

section degrees

lemma degrees_neg (p : mv_polynomial σ α) : (- p).degrees = p.degrees :=
by rw [degrees, finsupp.support_neg]; refl

lemma degrees_sub (p q : mv_polynomial σ α) :
  (p - q).degrees ≤ p.degrees ⊔ q.degrees :=
le_trans (degrees_add p (-q)) $ by rw [degrees_neg]

end degrees

section vars

variables (p q)

@[simp] lemma vars_neg : (-p).vars = p.vars :=
by simp [vars, degrees_neg]

lemma vars_sub_subset : (p - q).vars ⊆ p.vars ∪ q.vars :=
by convert vars_add_subset p (-q) using 2; simp

variables {p q}

@[simp]
lemma vars_sub_of_disjoint (hpq : disjoint p.vars q.vars) : (p - q).vars = p.vars ∪ q.vars :=
begin
  rw ←vars_neg q at hpq,
  convert vars_add_of_disjoint hpq using 2,
  simp
end

end vars

section eval₂

variables [comm_ring β]
variables (f : α →+* β) (g : σ → β)

@[simp] lemma eval₂_sub : (p - q).eval₂ f g = p.eval₂ f g - q.eval₂ f g := (eval₂_hom f g).map_sub _ _

@[simp] lemma eval₂_neg : (-p).eval₂ f g = -(p.eval₂ f g) := (eval₂_hom f g).map_neg _

lemma hom_C (f : mv_polynomial σ ℤ → β) [is_ring_hom f] (n : ℤ) : f (C n) = (n : β) :=
((ring_hom.of f).comp (ring_hom.of C)).eq_int_cast n

/-- A ring homomorphism f : Z[X_1, X_2, ...] → R
is determined by the evaluations f(X_1), f(X_2), ... -/
@[simp] lemma eval₂_hom_X {α : Type u} (c : ℤ →+* β)
  (f : mv_polynomial α ℤ →+* β) (x : mv_polynomial α ℤ) :
  eval₂ c (f ∘ X) x = f x :=
mv_polynomial.induction_on x
(λ n, by { rw [hom_C f, eval₂_C], exact (ring_hom.of c).eq_int_cast n })
(λ p q hp hq, by { rw [eval₂_add, hp, hq], exact (is_ring_hom.map_add f).symm })
(λ p n hp, by { rw [eval₂_mul, eval₂_X, hp], exact (is_ring_hom.map_mul f).symm })

/-- Ring homomorphisms out of integer polynomials on a type `σ` are the same as
functions out of the type `σ`, -/
def hom_equiv : (mv_polynomial σ ℤ →+* β) ≃ (σ → β) :=
{ to_fun := λ f, ⇑f ∘ X,
  inv_fun := λ f, eval₂_hom (int.cast_ring_hom β) f,
  left_inv := λ f, ring_hom.ext  $ eval₂_hom_X _ _,
  right_inv := λ f, funext $ λ x, by simp only [coe_eval₂_hom, function.comp_app, eval₂_X] }

end eval₂

section total_degree

@[simp] lemma total_degree_neg (a : mv_polynomial σ α) :
  (-a).total_degree = a.total_degree :=
by simp only [total_degree, finsupp.support_neg]

lemma total_degree_sub (a b : mv_polynomial σ α) :
  (a - b).total_degree ≤ max a.total_degree b.total_degree :=
calc (a - b).total_degree = (a + -b).total_degree                : by rw sub_eq_add_neg
                      ... ≤ max a.total_degree (-b).total_degree : total_degree_add a (-b)
                      ... = max a.total_degree b.total_degree    : by rw total_degree_neg

end total_degree

end comm_ring

section rename
variables {α} [comm_semiring α]

/-- Rename all the variables in a multivariable polynomial. -/
def rename (f : β → γ) : mv_polynomial β α →+* mv_polynomial γ α :=
eval₂_hom C (X ∘ f)

@[simp] lemma rename_C (f : β → γ) (a : α) : rename f (C a) = C a :=
eval₂_C _ _ _

@[simp] lemma rename_X (f : β → γ) (b : β) : rename f (X b : mv_polynomial β α) = X (f b) :=
eval₂_X _ _ _

lemma map_rename [comm_semiring β] (f : α →+* β)
  (g : γ → δ) (p : mv_polynomial γ α) :
  map f (rename g p) = rename g (map f p) :=
mv_polynomial.induction_on p
  (λ a, by simp)
  (λ p q hp hq, by simp [hp, hq])
  (λ p n hp, by simp [hp])

@[simp] lemma rename_rename (f : β → γ) (g : γ → δ) (p : mv_polynomial β α) :
  rename g (rename f p) = rename (g ∘ f) p :=
show rename g (eval₂ C (X ∘ f) p) = _,
begin
  simp only [eval₂_comp_left (rename g) C (X ∘ f) p, (∘), rename_C, rename_X],
  apply eval₂_hom_congr _ rfl rfl,
  ext1, simp only [comp_app, ring_hom.coe_comp, rename_C]
end

@[simp] lemma rename_id (p : mv_polynomial β α) : rename id p = p :=
eval₂_eta p

lemma rename_monomial (f : β → γ) (p : β →₀ ℕ) (a : α) :
  rename f (monomial p a) = monomial (p.map_domain f) a :=
begin
  rw [rename, eval₂_hom, ring_hom.coe_of, eval₂_monomial,
    monomial_eq, finsupp.prod_map_domain_index],
  { exact assume n, pow_zero _ },
  { exact assume n i₁ i₂, pow_add _ _ _ }
end

lemma rename_eq (f : β → γ) (p : mv_polynomial β α) :
  rename f p = finsupp.map_domain (finsupp.map_domain f) p :=
begin
  simp only [rename, eval₂_hom, eval₂, finsupp.map_domain, ring_hom.coe_of],
  congr' with s a : 2,
  rw [← monomial, monomial_eq, finsupp.prod_sum_index],
  congr' with n i : 2,
  rw [finsupp.prod_single_index],
  exact pow_zero _,
  exact assume a, pow_zero _,
  exact assume a b c, pow_add _ _ _
end

lemma rename_injective (f : β → γ) (hf : function.injective f) :
  function.injective (rename f : mv_polynomial β α → mv_polynomial γ α) :=
have (rename f : mv_polynomial β α → mv_polynomial γ α) =
  finsupp.map_domain (finsupp.map_domain f) := funext (rename_eq f),
begin
  rw this,
  exact finsupp.map_domain_injective (finsupp.map_domain_injective hf)
end

lemma total_degree_rename_le (f : β → γ) (p : mv_polynomial β α) :
  (rename f p).total_degree ≤ p.total_degree :=
finset.sup_le $ assume b,
  begin
    assume h,
    rw rename_eq at h,
    have h' := finsupp.map_domain_support h,
    rw finset.mem_image at h',
    rcases h' with ⟨s, hs, rfl⟩,
    rw finsupp.sum_map_domain_index,
    exact le_trans (le_refl _) (finset.le_sup hs),
    exact assume _, rfl,
    exact assume _ _ _, rfl
  end

section
variables [comm_semiring β] (f : α →+* β)
variables (k : γ → δ) (g : δ → β) (p : mv_polynomial γ α)

lemma eval₂_rename : (rename k p).eval₂ f g = p.eval₂ f (g ∘ k) :=
by apply mv_polynomial.induction_on p; { intros, simp [*] }

lemma eval₂_hom_rename : eval₂_hom f g (rename k p) = eval₂_hom f (g ∘ k) p :=
eval₂_rename _ _ _ _

lemma rename_eval₂ (g : δ → mv_polynomial γ α) :
  rename k (p.eval₂ C (g ∘ k)) = (rename k p).eval₂ C (rename k ∘ g) :=
by apply mv_polynomial.induction_on p; { intros, simp [*] }

lemma rename_prodmk_eval₂ (d : δ) (g : γ → mv_polynomial γ α) :
  rename (prod.mk d) (p.eval₂ C g) = p.eval₂ C (λ x, rename (prod.mk d) (g x)) :=
by apply mv_polynomial.induction_on p; { intros, simp [*] }

lemma eval₂_rename_prodmk (g : δ × γ → β) (d : δ) :
  (rename (prod.mk d) p).eval₂ f g = eval₂ f (λ i, g (d, i)) p :=
by apply mv_polynomial.induction_on p; { intros, simp [*] }

lemma eval_rename_prodmk (g : δ × γ → α) (d : δ) :
  eval g (rename (prod.mk d) p) = eval (λ i, g (d, i)) p :=
eval₂_rename_prodmk (ring_hom.id _) _ _ _

end

/-- Every polynomial is a polynomial in finitely many variables. -/
theorem exists_finset_rename (p : mv_polynomial γ α) :
  ∃ (s : finset γ) (q : mv_polynomial {x // x ∈ s} α), p = rename coe q :=
begin
  apply induction_on p,
  { intro r, exact ⟨∅, C r, by rw rename_C⟩ },
  { rintro p q ⟨s, p, rfl⟩ ⟨t, q, rfl⟩,
    refine ⟨s ∪ t, ⟨_, _⟩⟩,
    { refine rename (subtype.map id _) p + rename (subtype.map id _) q;
      simp only [id.def, true_or, or_true, finset.mem_union, forall_true_iff] {contextual := tt}, },
    { simp only [rename_rename, ring_hom.map_add], refl, }, },
  { rintro p n ⟨s, p, rfl⟩,
    refine ⟨insert n s, ⟨_, _⟩⟩,
  { refine rename (subtype.map id _) p * X ⟨n, s.mem_insert_self n⟩,
    simp only [id.def, or_true, finset.mem_insert, forall_true_iff] {contextual := tt}, },
    { simp only [rename_rename, rename_X, subtype.coe_mk, ring_hom.map_mul], refl, }, },
end

/-- Every polynomial is a polynomial in finitely many variables. -/
theorem exists_fin_rename (p : mv_polynomial γ α) :
  ∃ (n : ℕ) (f : fin n → γ) (hf : injective f) (q : mv_polynomial (fin n) α), p = rename f q :=
begin
  obtain ⟨s, q, rfl⟩ := exists_finset_rename p,
  obtain ⟨n, ⟨e⟩⟩ := fintype.exists_equiv_fin {x // x ∈ s},
  refine ⟨n, coe ∘ e.symm, subtype.val_injective.comp e.symm.injective, rename e q, _⟩,
  rw [← rename_rename, rename_rename e],
  simp only [function.comp, equiv.symm_apply_apply, rename_rename]
end

end rename

lemma eval₂_cast_comp {β : Type u} {γ : Type v} (f : γ → β)
  {α : Type w} [comm_ring α] (c : ℤ →+* α) (g : β → α) (x : mv_polynomial γ ℤ) :
  eval₂ c (g ∘ f) x = eval₂ c g (rename f x) :=
mv_polynomial.induction_on x
(λ n, by simp only [eval₂_C, rename_C])
(λ p q hp hq, by simp only [hp, hq, rename, eval₂_add, ring_hom.map_add])
(λ p n hp, by simp only [hp, rename, eval₂_hom, ring_hom.coe_of, eval₂_X, eval₂_mul])

section equiv

variables (α) [comm_semiring α]

/-- The ring isomorphism between multivariable polynomials in no variables and the ground ring. -/
def pempty_ring_equiv : mv_polynomial pempty α ≃+* α :=
{ to_fun    := mv_polynomial.eval₂ (ring_hom.id _) $ pempty.elim,
  inv_fun   := C,
  left_inv  := is_id (C.comp (eval₂_hom (ring_hom.id _) pempty.elim))
    (assume a : α, by { dsimp, rw [eval₂_C], refl }) (assume a, a.elim),
  right_inv := λ r, eval₂_C _ _ _,
  map_mul'  := λ _ _, eval₂_mul _ _,
  map_add'  := λ _ _, eval₂_add _ _ }

/--
The ring isomorphism between multivariable polynomials in a single variable and
polynomials over the ground ring.
-/
def punit_ring_equiv : mv_polynomial punit α ≃+* polynomial α :=
{ to_fun    := eval₂ polynomial.C (λu:punit, polynomial.X),
  inv_fun   := polynomial.eval₂ mv_polynomial.C (X punit.star),
  left_inv  :=
    begin
      let f : polynomial α →+* mv_polynomial punit α :=
      ring_hom.of (polynomial.eval₂ mv_polynomial.C (X punit.star)),
      let g : mv_polynomial punit α →+* polynomial α :=
      ring_hom.of (eval₂ polynomial.C (λu:punit, polynomial.X)),
      show ∀ p, f.comp g p = p,
      apply is_id,
      { assume a, dsimp, rw [eval₂_C, polynomial.eval₂_C] },
      { rintros ⟨⟩, dsimp, rw [eval₂_X, polynomial.eval₂_X] }
    end,
  right_inv := assume p, polynomial.induction_on p
    (assume a, by rw [polynomial.eval₂_C, mv_polynomial.eval₂_C])
    (assume p q hp hq, by rw [polynomial.eval₂_add, mv_polynomial.eval₂_add, hp, hq])
    (assume p n hp,
      by rw [polynomial.eval₂_mul, polynomial.eval₂_pow, polynomial.eval₂_X, polynomial.eval₂_C,
        eval₂_mul, eval₂_C, eval₂_pow, eval₂_X]),
  map_mul'  := λ _ _, eval₂_mul _ _,
  map_add'  := λ _ _, eval₂_add _ _ }

/-- The ring isomorphism between multivariable polynomials induced by an equivalence of the variables.  -/
def ring_equiv_of_equiv (e : β ≃ γ) : mv_polynomial β α ≃+* mv_polynomial γ α :=
{ to_fun    := rename e,
  inv_fun   := rename e.symm,
  left_inv  := λ p, by simp only [rename_rename, (∘), e.symm_apply_apply]; exact rename_id p,
  right_inv := λ p, by simp only [rename_rename, (∘), e.apply_symm_apply]; exact rename_id p,
  map_mul'  := (rename e).map_mul,
  map_add'  := (rename e).map_add }

/-- The ring isomorphism between multivariable polynomials induced by a ring isomorphism of the ground ring. -/
def ring_equiv_congr [comm_semiring γ] (e : α ≃+* γ) : mv_polynomial β α ≃+* mv_polynomial β γ :=
{ to_fun    := map (e : α →+* γ),
  inv_fun   := map (e.symm : γ →+* α),
  left_inv  := assume p,
    have (e.symm : γ →+* α).comp (e : α →+* γ) = ring_hom.id _,
    { ext a, exact e.symm_apply_apply a },
    by simp only [map_map, this, map_id],
  right_inv := assume p,
    have (e : α →+* γ).comp (e.symm : γ →+* α) = ring_hom.id _,
    { ext a, exact e.apply_symm_apply a },
    by simp only [map_map, this, map_id],
  map_mul'  := ring_hom.map_mul _,
  map_add'  := ring_hom.map_add _ }

section
variables (β γ δ)

/--
The function from multivariable polynomials in a sum of two types,
to multivariable polynomials in one of the types,
with coefficents in multivariable polynomials in the other type.

See `sum_ring_equiv` for the ring isomorphism.
-/
def sum_to_iter : mv_polynomial (β ⊕ γ) α →+* mv_polynomial β (mv_polynomial γ α) :=
eval₂_hom (C.comp C) (λbc, sum.rec_on bc X (C ∘ X))

instance is_semiring_hom_sum_to_iter : is_semiring_hom (sum_to_iter α β γ) :=
eval₂.is_semiring_hom _ _

lemma sum_to_iter_C (a : α) : sum_to_iter α β γ (C a) = C (C a) :=
eval₂_C _ _ a

lemma sum_to_iter_Xl (b : β) : sum_to_iter α β γ (X (sum.inl b)) = X b :=
eval₂_X _ _ (sum.inl b)

lemma sum_to_iter_Xr (c : γ) : sum_to_iter α β γ (X (sum.inr c)) = C (X c) :=
eval₂_X _ _ (sum.inr c)

/--
The function from multivariable polynomials in one type,
with coefficents in multivariable polynomials in another type,
to multivariable polynomials in the sum of the two types.

See `sum_ring_equiv` for the ring isomorphism.
-/
def iter_to_sum : mv_polynomial β (mv_polynomial γ α) →+* mv_polynomial (β ⊕ γ) α :=
eval₂_hom (ring_hom.of (eval₂ C (X ∘ sum.inr))) (X ∘ sum.inl)

lemma iter_to_sum_C_C (a : α) : iter_to_sum α β γ (C (C a)) = C a :=
eq.trans (eval₂_C _ _ (C a)) (eval₂_C _ _ _)

lemma iter_to_sum_X (b : β) : iter_to_sum α β γ (X b) = X (sum.inl b) :=
eval₂_X _ _ _

lemma iter_to_sum_C_X (c : γ) : iter_to_sum α β γ (C (X c)) = X (sum.inr c) :=
eq.trans (eval₂_C _ _ (X c)) (eval₂_X _ _ _)

/-- A helper function for `sum_ring_equiv`. -/
def mv_polynomial_equiv_mv_polynomial [comm_semiring δ]
  (f : mv_polynomial β α →+* mv_polynomial γ δ)
  (g : mv_polynomial γ δ →+* mv_polynomial β α)
  (hfgC : ∀a, f (g (C a)) = C a)
  (hfgX : ∀n, f (g (X n)) = X n)
  (hgfC : ∀a, g (f (C a)) = C a)
  (hgfX : ∀n, g (f (X n)) = X n) :
  mv_polynomial β α ≃+* mv_polynomial γ δ :=
{ to_fun    := f, inv_fun := g,
  left_inv  := is_id (ring_hom.comp _ _) hgfC hgfX,
  right_inv := is_id (ring_hom.comp _ _) hfgC hfgX,
  map_mul'  := f.map_mul,
  map_add'  := f.map_add }

/--
The ring isomorphism between multivariable polynomials in a sum of two types,
and multivariable polynomials in one of the types,
with coefficents in multivariable polynomials in the other type.
-/
def sum_ring_equiv : mv_polynomial (β ⊕ γ) α ≃+* mv_polynomial β (mv_polynomial γ α) :=
begin
  apply @mv_polynomial_equiv_mv_polynomial α (β ⊕ γ) _ _ _ _
    (sum_to_iter α β γ) (iter_to_sum α β γ),
  { assume p,
    convert hom_eq_hom ((sum_to_iter α β γ).comp ((iter_to_sum α β γ).comp C)) C _ _ p,
    { assume a, dsimp, rw [iter_to_sum_C_C α β γ, sum_to_iter_C α β γ] },
    { assume c, dsimp, rw [iter_to_sum_C_X α β γ, sum_to_iter_Xr α β γ] } },
  { assume b, rw [iter_to_sum_X α β γ, sum_to_iter_Xl α β γ] },
  { assume a, rw [sum_to_iter_C α β γ, iter_to_sum_C_C α β γ] },
  { assume n, cases n with b c,
    { rw [sum_to_iter_Xl, iter_to_sum_X] },
    { rw [sum_to_iter_Xr, iter_to_sum_C_X] } },
end

/--
The ring isomorphism between multivariable polynomials in `option β` and
polynomials with coefficients in `mv_polynomial β α`.
-/
def option_equiv_left : mv_polynomial (option β) α ≃+* polynomial (mv_polynomial β α) :=
(ring_equiv_of_equiv α $ (equiv.option_equiv_sum_punit β).trans (equiv.sum_comm _ _)).trans $
(sum_ring_equiv α _ _).trans $
punit_ring_equiv _

/--
The ring isomorphism between multivariable polynomials in `option β` and
multivariable polynomials with coefficients in polynomials.
-/
def option_equiv_right : mv_polynomial (option β) α ≃+* mv_polynomial β (polynomial α) :=
(ring_equiv_of_equiv α $ equiv.option_equiv_sum_punit.{0} β).trans $
(sum_ring_equiv α β unit).trans $
ring_equiv_congr (mv_polynomial unit α) (punit_ring_equiv α)

/--
The ring isomorphism between multivariable polynomials in `fin (n + 1)` and
polynomials over multivariable polynomials in `fin n`.
-/
def fin_succ_equiv (n : ℕ) :
  mv_polynomial (fin (n + 1)) α ≃+* polynomial (mv_polynomial (fin n) α) :=
(ring_equiv_of_equiv α (fin_succ_equiv n)).trans
  (option_equiv_left α (fin n))

end

end equiv

/-!
## Partial derivatives
-/
section pderivative

variables {R : Type} [comm_ring R]
variable {S : Type}

/-- `pderivative v p` is the partial derivative of `p` with respect to `v` -/
def pderivative (v : S) (p : mv_polynomial S R) : mv_polynomial S R :=
p.sum (λ A B, monomial (A - single v 1) (B * (A v)))

@[simp]
lemma pderivative_add {v : S} {f g : mv_polynomial S R} :
  pderivative v (f + g) = pderivative v f + pderivative v g :=
begin
  refine sum_add_index _ _,
  { simp },
  simp [add_mul],
end

@[simp]
lemma pderivative_monomial {v : S} {u : S →₀ ℕ} {a : R} :
  pderivative v (monomial u a) = monomial (u - single v 1) (a * (u v)) :=
by simp [pderivative]

@[simp]
lemma pderivative_C {v : S} {a : R} : pderivative v (C a) = 0 :=
suffices pderivative v (monomial 0 a) = 0, by simpa,
by simp

@[simp]
lemma pderivative_zero {v : S} : pderivative v (0 : mv_polynomial S R) = 0 :=
suffices pderivative v (C 0 : mv_polynomial S R) = 0, by simpa,
show pderivative v (C 0 : mv_polynomial S R) = 0, from pderivative_C

section
variables (R)

/-- `pderivative : S → mv_polynomial S R → mv_polynomial S R` as an `add_monoid_hom`  -/
def pderivative.add_monoid_hom (v : S) : mv_polynomial S R →+ mv_polynomial S R :=
{ to_fun := pderivative v,
  map_zero' := pderivative_zero,
  map_add' := λ x y, pderivative_add, }

@[simp]
lemma pderivative.add_monoid_hom_apply (v : S) (p : mv_polynomial S R) :
  (pderivative.add_monoid_hom R v) p = pderivative v p :=
rfl
end

lemma pderivative_eq_zero_of_not_mem_vars {v : S} {f : mv_polynomial S R} (h : v ∉ f.vars) :
  pderivative v f = 0 :=
begin
  change (pderivative.add_monoid_hom R v) f = 0,
  rw [f.as_sum, add_monoid_hom.map_sum],
  apply finset.sum_eq_zero,
  intros,
  simp [mem_support_not_mem_vars_zero H h],
end

lemma pderivative_monomial_single {a : R} {v : S} {n : ℕ} :
  pderivative v (monomial (single v n) a) = monomial (single v (n-1)) (a * n) :=
by simp

private lemma monomial_sub_single_one_add {v : S} {u u' : S →₀ ℕ} {r r' : R} :
  monomial (u - single v 1 + u') (r * (u v) * r') =
    monomial (u + u' - single v 1) (r * (u v) * r') :=
by by_cases h : u v = 0; simp [h, sub_single_one_add]

private lemma monomial_add_sub_single_one {v : S} {u u' : S →₀ ℕ} {r r' : R} :
  monomial (u + (u' - single v 1)) (r * (r' * (u' v))) =
    monomial (u + u' - single v 1) (r * (r' * (u' v))) :=
by by_cases h : u' v = 0; simp [h, add_sub_single_one]

lemma pderivative_monomial_mul {v : S} {u u' : S →₀ ℕ} {r r' : R} :
  pderivative v (monomial u r * monomial u' r') =
    pderivative v (monomial u r) * monomial u' r' + monomial u r * pderivative v (monomial u' r') :=
begin
  simp [monomial_sub_single_one_add, monomial_add_sub_single_one],
  congr,
  ring,
end

@[simp]
lemma pderivative_mul {v : S} {f g : mv_polynomial S R} :
  pderivative v (f * g) = pderivative v f * g + f * pderivative v g :=
begin
  apply induction_on' f,
  { apply induction_on' g,
    { intros u r u' r', exact pderivative_monomial_mul },
    { intros p q hp hq u r,
      rw [mul_add, pderivative_add, hp, hq, mul_add, pderivative_add],
      ring } },
  { intros p q hp hq,
    simp [add_mul, hp, hq],
    ring, }
end

@[simp]
lemma pderivative_C_mul {a : R} {f : mv_polynomial S R} {v : S} :
  pderivative v (C a * f) = C a * pderivative v f :=
by rw [pderivative_mul, pderivative_C, zero_mul, zero_add]

end pderivative

end mv_polynomial<|MERGE_RESOLUTION|>--- conflicted
+++ resolved
@@ -774,8 +774,6 @@
   eval₂_hom φ g (map f p) = eval₂_hom (φ.comp f) g p :=
 eval₂_map f g φ p
 
-<<<<<<< HEAD
-=======
 lemma support_map_subset (p : mv_polynomial σ α) : (map f p).support ⊆ p.support :=
 begin
   intro x,
@@ -802,7 +800,6 @@
   exact hf hx
 end
 
->>>>>>> 86bd525c
 end map
 
 section degrees
@@ -1251,8 +1248,6 @@
   aeval g (monomial d r) = algebra_map _ _ r * d.prod (λ i k, g i ^ k) :=
 eval₂_hom_monomial _ _ _ _
 
-<<<<<<< HEAD
-=======
 lemma eval₂_hom_eq_constant_coeff_of_vars (f : R →+* S) {g : σ → S}
   {p : mv_polynomial σ R} (hp : ∀ i ∈ p.vars, g i = 0) :
   eval₂_hom f g p = f (constant_coeff p) :=
@@ -1285,7 +1280,6 @@
   {p : mv_polynomial σ R} (hp : ∀ i ∈ p.vars, g i = 0) :
   aeval g p = algebra_map _ _ (constant_coeff p) :=
 eval₂_hom_eq_constant_coeff_of_vars _ hp
->>>>>>> 86bd525c
 
 end aeval
 
