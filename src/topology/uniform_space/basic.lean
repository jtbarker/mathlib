/-
Copyright (c) 2017 Johannes Hölzl. All rights reserved.
Released under Apache 2.0 license as described in the file LICENSE.
Authors: Johannes Hölzl, Mario Carneiro, Patrick Massot
-/
import order.filter.lift
import topology.separation
/-!
# Uniform spaces

Uniform spaces are a generalization of metric spaces and topological groups. Many concepts directly
generalize to uniform spaces, e.g.

* uniform continuity (in this file)
* completeness (in `cauchy.lean`)
* extension of uniform continuous functions to complete spaces (in `uniform_embedding.lean`)
* totally bounded sets (in `cauchy.lean`)
* totally bounded complete sets are compact (in `cauchy.lean`)

A uniform structure on a type `X` is a filter `𝓤 X` on `X × X` satisfying some conditions
which makes it reasonable to say that `∀ᶠ (p : X × X) in 𝓤 X, ...` means
"for all p.1 and p.2 in X close enough, ...". Elements of this filter are called entourages
of `X`. The two main examples are:

* If `X` is a metric space, `V ∈ 𝓤 X ↔ ∃ ε > 0, { p | dist p.1 p.2 < ε } ⊆ V`
* If `G` is an additive topological group, `V ∈ 𝓤 G ↔ ∃ U ∈ 𝓝 (0 : G), {p | p.2 - p.1 ∈ U} ⊆ V`

Those examples are generalizations in two different directions of the elementary example where
`X = ℝ` and `V ∈ 𝓤 ℝ ↔ ∃ ε > 0, { p | |p.2 - p.1| < ε } ⊆ V` which features both the topological
group structure on `ℝ` and its metric space structure.

Each uniform structure on `X` induces a topology on `X` characterized by

> `nhds_eq_comap_uniformity : ∀ {x : X}, 𝓝 x = comap (prod.mk x) (𝓤 X)`

where `prod.mk x : X → X × X := (λ y, (x, y))` is the partial evaluation of the product
constructor.

The dictionary with metric spaces includes:
* an upper bound for `dist x y` translates into `(x, y) ∈ V` for some `V ∈ 𝓤 X`
* a ball `ball x r` roughly corresponds to `uniform_space.ball x V := {y | (x, y) ∈ V}`
  for some `V ∈ 𝓤 X`, but the later is more general (it includes in
  particular both open and closed balls for suitable `V`).
  In particular we have:
  `is_open_iff_ball_subset {s : set X} : is_open s ↔ ∀ x ∈ s, ∃ V ∈ 𝓤 X, ball x V ⊆ s`

The triangle inequality is abstracted to a statement involving the composition of relations in `X`.
First note that the triangle inequality in a metric space is equivalent to
`∀ (x y z : X) (r r' : ℝ), dist x y ≤ r → dist y z ≤ r' → dist x z ≤ r + r'`.
Then, for any `V` and `W` with type `set (X × X)`, the composition `V ○ W : set (X × X)` is
defined as `{ p : X × X | ∃ z, (p.1, z) ∈ V ∧ (z, p.2) ∈ W }`.
In the metric space case, if `V = { p | dist p.1 p.2 ≤ r }` and `W = { p | dist p.1 p.2 ≤ r' }`
then the triangle inequality, as reformulated above, says `V ○ W` is contained in
`{p | dist p.1 p.2 ≤ r + r'}` which is the entourage associated to the radius `r + r'`.
In general we have `mem_ball_comp (h : y ∈ ball x V) (h' : z ∈ ball y W) : z ∈ ball x (V ○ W)`.
Note that this discussion does not depend on any axiom imposed on the uniformity filter,
it is simply captured by the definition of composition.

The uniform space axioms ask the filter `𝓤 X` to satisfy the following:
* every `V ∈ 𝓤 X` contains the diagonal `id_rel = { p | p.1 = p.2 }`. This abstracts the fact
  that `dist x x ≤ r` for every non-negative radius `r` in the metric space case and also that
  `x - x` belongs to every neighborhood of zero in the topological group case.
* `V ∈ 𝓤 X → prod.swap '' V ∈ 𝓤 X`. This is tightly related the fact that `dist x y = dist y x`
  in a metric space, and to continuity of negation in the topological group case.
* `∀ V ∈ 𝓤 X, ∃ W ∈ 𝓤 X, W ○ W ⊆ V`. In the metric space case, it corresponds
  to cutting the radius of a ball in half and applying the triangle inequality.
  In the topological group case, it comes from continuity of addition at `(0, 0)`.

These three axioms are stated more abstractly in the definition below, in terms of
operations on filters, without directly manipulating entourages.

## Main definitions

* `uniform_space X` is a uniform space structure on a type `X`
* `uniform_continuous f` is a predicate saying a function `f : α → β` between uniform spaces
  is uniformly continuous : `∀ r ∈ 𝓤 β, ∀ᶠ (x : α × α) in 𝓤 α, (f x.1, f x.2) ∈ r`

In this file we also define a complete lattice structure on the type `uniform_space X`
of uniform structures on `X`, as well as the pullback (`uniform_space.comap`) of uniform structures
coming from the pullback of filters.
Like distance functions, uniform structures cannot be pushed forward in general.

## Notations

Localized in `uniformity`, we have the notation `𝓤 X` for the uniformity on a uniform space `X`,
and `○` for composition of relations, seen as terms with type `set (X × X)`.

## Implementation notes

There is already a theory of relations in `data/rel.lean` where the main definition is
`def rel (α β : Type*) := α → β → Prop`.
The relations used in the current file involve only one type, but this is not the reason why
we don't reuse `data/rel.lean`. We use `set (α × α)`
instead of `rel α α` because we really need sets to use the filter library, and elements
of filters on `α × α` have type `set (α × α)`.

The structure `uniform_space X` bundles a uniform structure on `X`, a topology on `X` and
an assumption saying those are compatible. This may not seem mathematically reasonable at first,
but is in fact an instance of the forgetful inheritance pattern. See Note [forgetful inheritance]
below.

## References

The formalization uses the books:

* [N. Bourbaki, *General Topology*][bourbaki1966]
* [I. M. James, *Topologies and Uniformities*][james1999]

But it makes a more systematic use of the filter library.
-/

open set filter classical
open_locale classical topological_space filter

set_option eqn_compiler.zeta true

universes u

/-!
### Relations, seen as `set (α × α)`
-/
variables {α : Type*} {β : Type*} {γ : Type*} {δ : Type*} {ι : Sort*}

/-- The identity relation, or the graph of the identity function -/
def id_rel {α : Type*} := {p : α × α | p.1 = p.2}

@[simp] theorem mem_id_rel {a b : α} : (a, b) ∈ @id_rel α ↔ a = b := iff.rfl

@[simp] theorem id_rel_subset {s : set (α × α)} : id_rel ⊆ s ↔ ∀ a, (a, a) ∈ s :=
by simp [subset_def]; exact forall_congr (λ a, by simp)

/-- The composition of relations -/
def comp_rel {α : Type u} (r₁ r₂ : set (α×α)) := {p : α × α | ∃z:α, (p.1, z) ∈ r₁ ∧ (z, p.2) ∈ r₂}

localized "infix ` ○ `:55 := comp_rel" in uniformity

@[simp] theorem mem_comp_rel {r₁ r₂ : set (α×α)}
  {x y : α} : (x, y) ∈ r₁ ○ r₂ ↔ ∃ z, (x, z) ∈ r₁ ∧ (z, y) ∈ r₂ := iff.rfl

@[simp] theorem swap_id_rel : prod.swap '' id_rel = @id_rel α :=
set.ext $ assume ⟨a, b⟩, by simp [image_swap_eq_preimage_swap]; exact eq_comm

theorem monotone_comp_rel [preorder β] {f g : β → set (α×α)}
  (hf : monotone f) (hg : monotone g) : monotone (λx, (f x) ○ (g x)) :=
assume a b h p ⟨z, h₁, h₂⟩, ⟨z, hf h h₁, hg h h₂⟩

@[mono]
lemma comp_rel_mono {f g h k: set (α×α)} (h₁ : f ⊆ h) (h₂ : g ⊆ k) : f ○ g ⊆ h ○ k :=
λ ⟨x, y⟩ ⟨z, h, h'⟩, ⟨z, h₁ h, h₂ h'⟩

lemma prod_mk_mem_comp_rel {a b c : α} {s t : set (α×α)} (h₁ : (a, c) ∈ s) (h₂ : (c, b) ∈ t) :
  (a, b) ∈ s ○ t :=
⟨c, h₁, h₂⟩

@[simp] lemma id_comp_rel {r : set (α×α)} : id_rel ○ r = r :=
set.ext $ assume ⟨a, b⟩, by simp

lemma comp_rel_assoc {r s t : set (α×α)} :
  (r ○ s) ○ t = r ○ (s ○ t) :=
by ext p; cases p; simp only [mem_comp_rel]; tauto

lemma subset_comp_self {α : Type*} {s : set (α × α)} (h : id_rel ⊆ s) : s ⊆ s ○ s :=
λ ⟨x, y⟩ xy_in, ⟨x, h (by rw mem_id_rel), xy_in⟩

/-- The relation is invariant under swapping factors. -/
def symmetric_rel (V : set (α × α)) : Prop := prod.swap ⁻¹' V = V

/-- The maximal symmetric relation contained in a given relation. -/
def symmetrize_rel (V : set (α × α)) : set (α × α) := V ∩ prod.swap ⁻¹' V

lemma symmetric_symmetrize_rel (V : set (α × α)) : symmetric_rel (symmetrize_rel V) :=
by simp [symmetric_rel, symmetrize_rel, preimage_inter, inter_comm, ← preimage_comp]

lemma symmetrize_rel_subset_self (V : set (α × α)) : symmetrize_rel V ⊆ V :=
sep_subset _ _

@[mono]
lemma symmetrize_mono {V W: set (α × α)} (h : V ⊆ W) : symmetrize_rel V ⊆ symmetrize_rel W :=
inter_subset_inter h $ preimage_mono h

lemma symmetric_rel_inter {U V : set (α × α)} (hU : symmetric_rel U) (hV : symmetric_rel V) :
symmetric_rel (U ∩ V) :=
begin
  unfold symmetric_rel at *,
  rw [preimage_inter, hU, hV],
end

/-- This core description of a uniform space is outside of the type class hierarchy. It is useful
  for constructions of uniform spaces, when the topology is derived from the uniform space. -/
structure uniform_space.core (α : Type u) :=
(uniformity : filter (α × α))
(refl       : 𝓟 id_rel ≤ uniformity)
(symm       : tendsto prod.swap uniformity uniformity)
(comp       : uniformity.lift' (λs, s ○ s) ≤ uniformity)

/-- An alternative constructor for `uniform_space.core`. This version unfolds various
`filter`-related definitions. -/
def uniform_space.core.mk' {α : Type u} (U : filter (α × α))
  (refl : ∀ (r ∈ U) x, (x, x) ∈ r)
  (symm : ∀ r ∈ U, prod.swap ⁻¹' r ∈ U)
  (comp : ∀ r ∈ U, ∃ t ∈ U, t ○ t ⊆ r) : uniform_space.core α :=
⟨U, λ r ru, id_rel_subset.2 (refl _ ru), symm,
  begin
    intros r ru,
    rw [mem_lift'_sets],
    exact comp _ ru,
    apply monotone_comp_rel; exact monotone_id,
  end⟩

/-- A uniform space generates a topological space -/
def uniform_space.core.to_topological_space {α : Type u} (u : uniform_space.core α) :
  topological_space α :=
{ is_open        := λs, ∀x∈s, { p : α × α | p.1 = x → p.2 ∈ s } ∈ u.uniformity,
  is_open_univ   := by simp; intro; exact univ_mem_sets,
  is_open_inter  :=
    assume s t hs ht x ⟨xs, xt⟩, by filter_upwards [hs x xs, ht x xt]; simp {contextual := tt},
  is_open_sUnion :=
    assume s hs x ⟨t, ts, xt⟩, by filter_upwards [hs t ts x xt] assume p ph h, ⟨t, ts, ph h⟩ }

lemma uniform_space.core_eq : ∀{u₁ u₂ : uniform_space.core α}, u₁.uniformity = u₂.uniformity → u₁ = u₂
| ⟨u₁, _, _, _⟩  ⟨u₂, _, _, _⟩ h := have u₁ = u₂, from h, by simp [*]

section prio

/-- Suppose that one can put two mathematical structures on a type, a rich one `R` and a poor one
`P`, and that one can deduce the poor structure from the rich structure through a map `F` (called a
forgetful functor) (think `R = metric_space` and `P = topological_space`). A possible
implementation would be to have a type class `rich` containing a field `R`, a type class `poor`
containing a field `P`, and an instance from `rich` to `poor`. However, this creates diamond
problems, and a better approach is to let `rich` extend `poor` and have a field saying that
`F R = P`.

To illustrate this, consider the pair `metric_space` / `topological_space`. Consider the topology
on a product of two metric spaces. With the first approach, it could be obtained by going first from
each metric space to its topology, and then taking the product topology. But it could also be
obtained by considering the product metric space (with its sup distance) and then the topology
coming from this distance. These would be the same topology, but not definitionally, which means
that from the point of view of Lean's kernel, there would be two different `topological_space`
instances on the product. This is not compatible with the way instances are designed and used:
there should be at most one instance of a kind on each type. This approach has created an instance
diamond that does not commute definitionally.

The second approach solves this issue. Now, a metric space contains both a distance, a topology, and
a proof that the topology coincides with the one coming from the distance. When one defines the
product of two metric spaces, one uses the sup distance and the product topology, and one has to
give the proof that the sup distance induces the product topology. Following both sides of the
instance diamond then gives rise (definitionally) to the product topology on the product space.

Another approach would be to have the rich type class take the poor type class as an instance
parameter. It would solve the diamond problem, but it would lead to a blow up of the number
of type classes one would need to declare to work with complicated classes, say a real inner
product space, and would create exponential complexity when working with products of
such complicated spaces, that are avoided by bundling things carefully as above.

Note that this description of this specific case of the product of metric spaces is oversimplified
compared to mathlib, as there is an intermediate typeclass between `metric_space` and
`topological_space` called `uniform_space`. The above scheme is used at both levels, embedding a
topology in the uniform space structure, and a uniform structure in the metric space structure.

Note also that, when `P` is a proposition, there is no such issue as any two proofs of `P` are
definitionally equivalent in Lean.

To avoid boilerplate, there are some designs that can automatically fill the poor fields when
creating a rich structure if one doesn't want to do something special about them. For instance,
in the definition of metric spaces, default tactics fill the uniform space fields if they are
not given explicitly. One can also have a helper function creating the rich structure from a
structure with less fields, where the helper function fills the remaining fields. See for instance
`uniform_space.of_core` or `real_inner_product.of_core`.

For more details on this question, called the forgetful inheritance pattern, see [Competing
inheritance paths in dependent type theory: a case study in functional
analysis](https://hal.inria.fr/hal-02463336).
-/
library_note "forgetful inheritance"

set_option default_priority 100 -- see Note [default priority]
/-- A uniform space is a generalization of the "uniform" topological aspects of a
  metric space. It consists of a filter on `α × α` called the "uniformity", which
  satisfies properties analogous to the reflexivity, symmetry, and triangle properties
  of a metric.

  A metric space has a natural uniformity, and a uniform space has a natural topology.
  A topological group also has a natural uniformity, even when it is not metrizable. -/
class uniform_space (α : Type u) extends topological_space α, uniform_space.core α :=
(is_open_uniformity : ∀s, is_open s ↔ (∀x∈s, { p : α × α | p.1 = x → p.2 ∈ s } ∈ uniformity))
end prio

/-- Alternative constructor for `uniform_space α` when a topology is already given. -/
@[pattern] def uniform_space.mk' {α} (t : topological_space α)
  (c : uniform_space.core α)
  (is_open_uniformity : ∀s:set α, t.is_open s ↔
    (∀x∈s, { p : α × α | p.1 = x → p.2 ∈ s } ∈ c.uniformity)) :
  uniform_space α := ⟨c, is_open_uniformity⟩

/-- Construct a `uniform_space` from a `uniform_space.core`. -/
def uniform_space.of_core {α : Type u} (u : uniform_space.core α) : uniform_space α :=
{ to_core := u,
  to_topological_space := u.to_topological_space,
  is_open_uniformity := assume a, iff.rfl }

/-- Construct a `uniform_space` from a `u : uniform_space.core` and a `topological_space` structure
that is equal to `u.to_topological_space`. -/
def uniform_space.of_core_eq {α : Type u} (u : uniform_space.core α) (t : topological_space α)
  (h : t = u.to_topological_space) : uniform_space α :=
{ to_core := u,
  to_topological_space := t,
  is_open_uniformity := assume a, h.symm ▸ iff.rfl }

lemma uniform_space.to_core_to_topological_space (u : uniform_space α) :
  u.to_core.to_topological_space = u.to_topological_space :=
topological_space_eq $ funext $ assume s,
  by rw [uniform_space.core.to_topological_space, uniform_space.is_open_uniformity]

@[ext]
lemma uniform_space_eq : ∀{u₁ u₂ : uniform_space α}, u₁.uniformity = u₂.uniformity → u₁ = u₂
| (uniform_space.mk' t₁ u₁ o₁)  (uniform_space.mk' t₂ u₂ o₂) h :=
  have u₁ = u₂, from uniform_space.core_eq h,
  have t₁ = t₂, from topological_space_eq $ funext $ assume s, by rw [o₁, o₂]; simp [this],
  by simp [*]

lemma uniform_space.of_core_eq_to_core
  (u : uniform_space α) (t : topological_space α) (h : t = u.to_core.to_topological_space) :
  uniform_space.of_core_eq u.to_core t h = u :=
uniform_space_eq rfl

section uniform_space
variables [uniform_space α]

/-- The uniformity is a filter on α × α (inferred from an ambient uniform space
  structure on α). -/
def uniformity (α : Type u) [uniform_space α] : filter (α × α) :=
  (@uniform_space.to_core α _).uniformity

localized "notation `𝓤` := uniformity" in uniformity

lemma is_open_uniformity {s : set α} :
  is_open s ↔ (∀x∈s, { p : α × α | p.1 = x → p.2 ∈ s } ∈ 𝓤 α) :=
uniform_space.is_open_uniformity s

lemma refl_le_uniformity : 𝓟 id_rel ≤ 𝓤 α :=
(@uniform_space.to_core α _).refl

lemma refl_mem_uniformity {x : α} {s : set (α × α)} (h : s ∈ 𝓤 α) :
  (x, x) ∈ s :=
refl_le_uniformity h rfl

lemma symm_le_uniformity : map (@prod.swap α α) (𝓤 _) ≤ (𝓤 _) :=
(@uniform_space.to_core α _).symm

lemma comp_le_uniformity : (𝓤 α).lift' (λs:set (α×α), s ○ s) ≤ 𝓤 α :=
(@uniform_space.to_core α _).comp

lemma tendsto_swap_uniformity : tendsto (@prod.swap α α) (𝓤 α) (𝓤 α) :=
symm_le_uniformity

lemma comp_mem_uniformity_sets {s : set (α × α)} (hs : s ∈ 𝓤 α) :
  ∃ t ∈ 𝓤 α, t ○ t ⊆ s :=
have s ∈ (𝓤 α).lift' (λt:set (α×α), t ○ t),
  from comp_le_uniformity hs,
(mem_lift'_sets $ monotone_comp_rel monotone_id monotone_id).mp this

/-- Relation `λ f g, tendsto (λ x, (f x, g x)) l (𝓤 α)` is transitive. -/
lemma filter.tendsto.uniformity_trans {l : filter β} {f₁ f₂ f₃ : β → α}
  (h₁₂ : tendsto (λ x, (f₁ x, f₂ x)) l (𝓤 α)) (h₂₃ : tendsto (λ x, (f₂ x, f₃ x)) l (𝓤 α)) :
  tendsto (λ x, (f₁ x, f₃ x)) l (𝓤 α) :=
begin
  refine le_trans (le_lift' $ λ s hs, mem_map.2 _) comp_le_uniformity,
  filter_upwards [h₁₂ hs, h₂₃ hs],
  exact λ x hx₁₂ hx₂₃, ⟨_, hx₁₂, hx₂₃⟩
end

/-- Relation `λ f g, tendsto (λ x, (f x, g x)) l (𝓤 α)` is symmetric -/
lemma filter.tendsto.uniformity_symm {l : filter β} {f : β → α × α}
  (h : tendsto f l (𝓤 α)) :
  tendsto (λ x, ((f x).2, (f x).1)) l (𝓤 α) :=
tendsto_swap_uniformity.comp h

/-- Relation `λ f g, tendsto (λ x, (f x, g x)) l (𝓤 α)` is reflexive. -/
lemma tendsto_diag_uniformity (f : β → α) (l : filter β) :
  tendsto (λ x, (f x, f x)) l (𝓤 α) :=
assume s hs, mem_map.2 $ univ_mem_sets' $ λ x, refl_mem_uniformity hs

lemma tendsto_const_uniformity {a : α} {f : filter β} : tendsto (λ _, (a, a)) f (𝓤 α) :=
tendsto_diag_uniformity (λ _, a) f

lemma symm_of_uniformity {s : set (α × α)} (hs : s ∈ 𝓤 α) :
  ∃ t ∈ 𝓤 α, (∀a b, (a, b) ∈ t → (b, a) ∈ t) ∧ t ⊆ s :=
have preimage prod.swap s ∈ 𝓤 α, from symm_le_uniformity hs,
⟨s ∩ preimage prod.swap s, inter_mem_sets hs this, assume a b ⟨h₁, h₂⟩, ⟨h₂, h₁⟩, inter_subset_left _ _⟩

lemma comp_symm_of_uniformity {s : set (α × α)} (hs : s ∈ 𝓤 α) :
  ∃ t ∈ 𝓤 α, (∀{a b}, (a, b) ∈ t → (b, a) ∈ t) ∧ t ○ t ⊆ s :=
let ⟨t, ht₁, ht₂⟩ := comp_mem_uniformity_sets hs in
let ⟨t', ht', ht'₁, ht'₂⟩ := symm_of_uniformity ht₁ in
⟨t', ht', ht'₁, subset.trans (monotone_comp_rel monotone_id monotone_id ht'₂) ht₂⟩

lemma uniformity_le_symm : 𝓤 α ≤ (@prod.swap α α) <$> 𝓤 α :=
by rw [map_swap_eq_comap_swap];
from map_le_iff_le_comap.1 tendsto_swap_uniformity

lemma uniformity_eq_symm : 𝓤 α = (@prod.swap α α) <$> 𝓤 α :=
le_antisymm uniformity_le_symm symm_le_uniformity

lemma symmetrize_mem_uniformity {V : set (α × α)} (h : V ∈ 𝓤 α) : symmetrize_rel V ∈ 𝓤 α :=
begin
  apply (𝓤 α).inter_sets h,
  rw [← image_swap_eq_preimage_swap, uniformity_eq_symm],
  exact image_mem_map h,
end

theorem uniformity_lift_le_swap {g : set (α×α) → filter β} {f : filter β} (hg : monotone g)
  (h : (𝓤 α).lift (λs, g (preimage prod.swap s)) ≤ f) : (𝓤 α).lift g ≤ f :=
calc (𝓤 α).lift g ≤ (filter.map (@prod.swap α α) $ 𝓤 α).lift g :
    lift_mono uniformity_le_symm (le_refl _)
  ... ≤ _ :
    by rw [map_lift_eq2 hg, image_swap_eq_preimage_swap]; exact h

lemma uniformity_lift_le_comp {f : set (α×α) → filter β} (h : monotone f) :
  (𝓤 α).lift (λs, f (s ○ s)) ≤ (𝓤 α).lift f :=
calc (𝓤 α).lift (λs, f (s ○ s)) =
    ((𝓤 α).lift' (λs:set (α×α), s ○ s)).lift f :
  begin
    rw [lift_lift'_assoc],
    exact monotone_comp_rel monotone_id monotone_id,
    exact h
  end
  ... ≤ (𝓤 α).lift f : lift_mono comp_le_uniformity (le_refl _)

lemma comp_le_uniformity3 :
  (𝓤 α).lift' (λs:set (α×α), s ○ (s ○ s)) ≤ (𝓤 α) :=
calc (𝓤 α).lift' (λd, d ○ (d ○ d)) =
  (𝓤 α).lift (λs, (𝓤 α).lift' (λt:set(α×α), s ○ (t ○ t))) :
  begin
    rw [lift_lift'_same_eq_lift'],
    exact (assume x, monotone_comp_rel monotone_const $ monotone_comp_rel monotone_id monotone_id),
    exact (assume x, monotone_comp_rel monotone_id monotone_const),
  end
  ... ≤ (𝓤 α).lift (λs, (𝓤 α).lift' (λt:set(α×α), s ○ t)) :
    lift_mono' $ assume s hs, @uniformity_lift_le_comp α _ _ (𝓟 ∘ (○) s) $
      monotone_principal.comp (monotone_comp_rel monotone_const monotone_id)
  ... = (𝓤 α).lift' (λs:set(α×α), s ○ s) :
    lift_lift'_same_eq_lift'
      (assume s, monotone_comp_rel monotone_const monotone_id)
      (assume s, monotone_comp_rel monotone_id monotone_const)
  ... ≤ (𝓤 α) : comp_le_uniformity

lemma comp_symm_mem_uniformity_sets {s : set (α × α)} (hs : s ∈ 𝓤 α) :
  ∃ t ∈ 𝓤 α, symmetric_rel t ∧ t ○ t ⊆ s :=
begin
  obtain ⟨w, w_in, w_sub⟩ : ∃ w ∈ 𝓤 α, w ○ w ⊆ s := comp_mem_uniformity_sets hs,
  use [symmetrize_rel w, symmetrize_mem_uniformity w_in, symmetric_symmetrize_rel w],
  have : symmetrize_rel w ⊆ w := symmetrize_rel_subset_self w,
  calc symmetrize_rel w ○ symmetrize_rel w ⊆ w ○ w : by mono
                                       ... ⊆ s     : w_sub,
end

lemma subset_comp_self_of_mem_uniformity {s : set (α × α)} (h : s ∈ 𝓤 α) : s ⊆ s ○ s :=
subset_comp_self (refl_le_uniformity h)

lemma comp_comp_symm_mem_uniformity_sets {s : set (α × α)} (hs : s ∈ 𝓤 α) :
  ∃ t ∈ 𝓤 α, symmetric_rel t ∧ t ○ t ○ t ⊆ s :=
begin
  rcases comp_symm_mem_uniformity_sets hs with ⟨w, w_in, w_symm, w_sub⟩,
  rcases comp_symm_mem_uniformity_sets w_in with ⟨t, t_in, t_symm, t_sub⟩,
  use [t, t_in, t_symm],
  have : t ⊆ t ○ t :=  subset_comp_self_of_mem_uniformity t_in,
  calc
  t ○ t ○ t ⊆ w ○ t       : by mono
        ... ⊆ w ○ (t ○ t) : by mono
        ... ⊆ w ○ w       : by mono
        ... ⊆ s           : w_sub,
end

/-!
### Balls in uniform spaces
-/

/-- The ball around `(x : β)` with respect to `(V : set (β × β))`. Intended to be
used for `V ∈ 𝓤 β`, but this is not needed for the definition. Recovers the
notions of metric space ball when `V = {p | dist p.1 p.2 < r }`.  -/
def uniform_space.ball (x : β) (V : set (β × β)) : set β := (prod.mk x) ⁻¹' V

open uniform_space (ball)

/-- The triangle inequality for `uniform_space.ball` -/
lemma mem_ball_comp {V W : set (β × β)} {x y z} (h : y ∈ ball x V) (h' : z ∈ ball y W) :
  z ∈ ball x (V ○ W) :=
prod_mk_mem_comp_rel h h'

lemma ball_subset_of_comp_subset {V W : set (β × β)} {x y} (h : x ∈ ball y W) (h' : W ○ W ⊆ V) :
  ball x W ⊆ ball y V :=
λ z z_in, h' (mem_ball_comp h z_in)

lemma ball_mono {V W : set (β × β)} (h : V ⊆ W) (x : β) : ball x V ⊆ ball x W :=
by tauto

lemma mem_ball_symmetry {V : set (β × β)} (hV : symmetric_rel V) {x y} :
  x ∈ ball y V ↔ y ∈ ball x V :=
show (x, y) ∈ prod.swap ⁻¹' V ↔ (x, y) ∈ V, by { unfold symmetric_rel at hV, rw hV }

lemma ball_eq_of_symmetry {V : set (β × β)} (hV : symmetric_rel V) {x} :
  ball x V = {y | (y, x) ∈ V} :=
by { ext y, rw mem_ball_symmetry hV, exact iff.rfl }

lemma mem_comp_of_mem_ball {V W : set (β × β)} {x y z : β} (hV : symmetric_rel V)
  (hx : x ∈ ball z V) (hy : y ∈ ball z W) : (x, y) ∈ V ○ W :=
begin
  rw mem_ball_symmetry hV at hx,
  exact ⟨z, hx, hy⟩
end

lemma mem_comp_comp {V W M : set (β × β)} (hW' : symmetric_rel W) {p : β × β} :
  p ∈ V ○ M ○ W ↔ ((ball p.1 V).prod (ball p.2 W) ∩ M).nonempty :=
begin
  cases p with x y,
  split,
  { rintros ⟨z, ⟨w, hpw, hwz⟩, hzy⟩,
    exact ⟨(w, z), ⟨hpw, by rwa mem_ball_symmetry hW'⟩, hwz⟩, },
  { rintro ⟨⟨w, z⟩, ⟨w_in, z_in⟩, hwz⟩,
    rwa mem_ball_symmetry hW' at z_in,
    use [z, w] ; tauto },
end

/-!
### Neighborhoods in uniform spaces
-/

lemma mem_nhds_uniformity_iff_right {x : α} {s : set α} :
  s ∈ 𝓝 x ↔ {p : α × α | p.1 = x → p.2 ∈ s} ∈ 𝓤 α :=
⟨ begin
    simp only [mem_nhds_sets_iff, is_open_uniformity, and_imp, exists_imp_distrib],
    exact assume t ts ht xt, by filter_upwards [ht x xt] assume ⟨x', y⟩ h eq, ts $ h eq
  end,

  assume hs,
  mem_nhds_sets_iff.mpr ⟨{x | {p : α × α | p.1 = x → p.2 ∈ s} ∈ 𝓤 α},
    assume x' hx', refl_mem_uniformity hx' rfl,
    is_open_uniformity.mpr $ assume x' hx',
      let ⟨t, ht, tr⟩ := comp_mem_uniformity_sets hx' in
      by filter_upwards [ht] assume ⟨a, b⟩ hp' (hax' : a = x'),
      by filter_upwards [ht] assume ⟨a, b'⟩ hp'' (hab : a = b),
      have hp : (x', b) ∈ t, from hax' ▸ hp',
      have (b, b') ∈ t, from hab ▸ hp'',
      have (x', b') ∈ t ○ t, from ⟨b, hp, this⟩,
      show b' ∈ s,
        from tr this rfl,
    hs⟩⟩

lemma mem_nhds_uniformity_iff_left {x : α} {s : set α} :
  s ∈ 𝓝 x ↔ {p : α × α | p.2 = x → p.1 ∈ s} ∈ 𝓤 α :=
by { rw [uniformity_eq_symm, mem_nhds_uniformity_iff_right], refl }

lemma nhds_eq_comap_uniformity_aux  {α : Type u} {x : α} {s : set α} {F : filter (α × α)} :
  {p : α × α | p.fst = x → p.snd ∈ s} ∈ F ↔ s ∈ comap (prod.mk x) F :=
by rw mem_comap_sets ; from iff.intro
  (assume hs, ⟨_, hs, assume x hx, hx rfl⟩)
  (assume ⟨t, h, ht⟩, F.sets_of_superset h $
    assume ⟨p₁, p₂⟩ hp (h : p₁ = x), ht $ by simp [h.symm, hp])


lemma nhds_eq_comap_uniformity {x : α} : 𝓝 x = (𝓤 α).comap (prod.mk x) :=
by { ext s, rw [mem_nhds_uniformity_iff_right], exact nhds_eq_comap_uniformity_aux }

lemma is_open_iff_ball_subset {s : set α} : is_open s ↔ ∀ x ∈ s, ∃ V ∈ 𝓤 α, ball x V ⊆ s :=
begin
  simp_rw [is_open_iff_mem_nhds, nhds_eq_comap_uniformity],
  exact iff.rfl,
end

lemma nhds_basis_uniformity' {p : β → Prop} {s : β → set (α × α)} (h : (𝓤 α).has_basis p s) {x : α} :
  (𝓝 x).has_basis p (λ i, {y | (x, y) ∈ s i}) :=
by { rw [nhds_eq_comap_uniformity], exact h.comap (prod.mk x) }

lemma nhds_basis_uniformity {p : β → Prop} {s : β → set (α × α)} (h : (𝓤 α).has_basis p s) {x : α} :
  (𝓝 x).has_basis p (λ i, {y | (y, x) ∈ s i}) :=
begin
  replace h := h.comap prod.swap,
  rw [← map_swap_eq_comap_swap, ← uniformity_eq_symm] at h,
  exact nhds_basis_uniformity' h
end

lemma uniform_space.mem_nhds_iff {x : α} {s : set α} : s ∈ 𝓝 x ↔ ∃ V ∈ 𝓤 α, ball x V ⊆ s :=
begin
  rw [nhds_eq_comap_uniformity, mem_comap_sets],
  exact iff.rfl,
end

lemma uniform_space.ball_mem_nhds (x : α) ⦃V : set (α × α)⦄ (V_in : V ∈ 𝓤 α) : ball x V ∈ 𝓝 x :=
begin
  rw uniform_space.mem_nhds_iff,
  exact ⟨V, V_in, subset.refl _⟩
end

lemma uniform_space.mem_nhds_iff_symm {x : α} {s : set α} :
  s ∈ 𝓝 x ↔ ∃ V ∈ 𝓤 α, symmetric_rel V ∧ ball x V ⊆ s :=
begin
  rw uniform_space.mem_nhds_iff,
  split,
  { rintros ⟨V, V_in, V_sub⟩,
    use [symmetrize_rel V, symmetrize_mem_uniformity V_in, symmetric_symmetrize_rel V],
    exact subset.trans (ball_mono (symmetrize_rel_subset_self V) x) V_sub },
  { rintros ⟨V, V_in, V_symm, V_sub⟩,
    exact ⟨V, V_in, V_sub⟩ }
end

lemma uniform_space.has_basis_nhds (x : α) :
  has_basis (𝓝 x) (λ s : set (α × α), s ∈ 𝓤 α ∧ symmetric_rel s) (λ s, ball x s) :=
⟨λ t, by simp [uniform_space.mem_nhds_iff_symm, and_assoc]⟩

open uniform_space

lemma uniform_space.has_basis_nhds_prod (x y : α) :
  has_basis (𝓝 (x, y)) (λ s, s ∈ 𝓤 α ∧ symmetric_rel s) $ λ s, (ball x s).prod (ball y s) :=
begin
  rw nhds_prod_eq,
  apply (has_basis_nhds x).prod' (has_basis_nhds y),
  rintro U V ⟨U_in, U_symm⟩ ⟨V_in, V_symm⟩,
  exact ⟨U ∩ V, ⟨(𝓤 α).inter_sets U_in V_in, symmetric_rel_inter U_symm V_symm⟩,
         ball_mono (inter_subset_left U V) x, ball_mono (inter_subset_right U V) y⟩,
end

lemma nhds_eq_uniformity {x : α} : 𝓝 x = (𝓤 α).lift' (λs:set (α×α), {y | (x, y) ∈ s}) :=
(nhds_basis_uniformity' (𝓤 α).basis_sets).eq_binfi

lemma mem_nhds_left (x : α) {s : set (α×α)} (h : s ∈ 𝓤 α) :
  {y : α | (x, y) ∈ s} ∈ 𝓝 x :=
(nhds_basis_uniformity' (𝓤 α).basis_sets).mem_of_mem h

lemma mem_nhds_right (y : α) {s : set (α×α)} (h : s ∈ 𝓤 α) :
  {x : α | (x, y) ∈ s} ∈ 𝓝 y :=
mem_nhds_left _ (symm_le_uniformity h)

lemma tendsto_right_nhds_uniformity {a : α} : tendsto (λa', (a', a)) (𝓝 a) (𝓤 α) :=
assume s, mem_nhds_right a

lemma tendsto_left_nhds_uniformity {a : α} : tendsto (λa', (a, a')) (𝓝 a) (𝓤 α) :=
assume s, mem_nhds_left a

lemma lift_nhds_left {x : α} {g : set α → filter β} (hg : monotone g) :
  (𝓝 x).lift g = (𝓤 α).lift (λs:set (α×α), g {y | (x, y) ∈ s}) :=
eq.trans
  begin
    rw [nhds_eq_uniformity],
    exact (filter.lift_assoc $ monotone_principal.comp $ monotone_preimage.comp monotone_preimage )
  end
  (congr_arg _ $ funext $ assume s, filter.lift_principal hg)

lemma lift_nhds_right {x : α} {g : set α → filter β} (hg : monotone g) :
  (𝓝 x).lift g = (𝓤 α).lift (λs:set (α×α), g {y | (y, x) ∈ s}) :=
calc (𝓝 x).lift g = (𝓤 α).lift (λs:set (α×α), g {y | (x, y) ∈ s}) : lift_nhds_left hg
  ... = ((@prod.swap α α) <$> (𝓤 α)).lift (λs:set (α×α), g {y | (x, y) ∈ s}) : by rw [←uniformity_eq_symm]
  ... = (𝓤 α).lift (λs:set (α×α), g {y | (x, y) ∈ image prod.swap s}) :
    map_lift_eq2 $ hg.comp monotone_preimage
  ... = _ : by simp [image_swap_eq_preimage_swap]

lemma nhds_nhds_eq_uniformity_uniformity_prod {a b : α} :
  filter.prod (𝓝 a) (𝓝 b) =
  (𝓤 α).lift (λs:set (α×α), (𝓤 α).lift' (λt:set (α×α),
    set.prod {y : α | (y, a) ∈ s} {y : α | (b, y) ∈ t})) :=
begin
  rw [prod_def],
  show (𝓝 a).lift (λs:set α, (𝓝 b).lift (λt:set α, 𝓟 (set.prod s t))) = _,
  rw [lift_nhds_right],
  apply congr_arg, funext s,
  rw [lift_nhds_left],
  refl,
  exact monotone_principal.comp (monotone_prod monotone_const monotone_id),
  exact (monotone_lift' monotone_const $ monotone_lam $
    assume x, monotone_prod monotone_id monotone_const)
end

lemma nhds_eq_uniformity_prod {a b : α} :
  𝓝 (a, b) =
  (𝓤 α).lift' (λs:set (α×α), set.prod {y : α | (y, a) ∈ s} {y : α | (b, y) ∈ s}) :=
begin
  rw [nhds_prod_eq, nhds_nhds_eq_uniformity_uniformity_prod, lift_lift'_same_eq_lift'],
  { intro s, exact monotone_prod monotone_const monotone_preimage },
  { intro t, exact monotone_prod monotone_preimage monotone_const }
end

lemma nhdset_of_mem_uniformity {d : set (α×α)} (s : set (α×α)) (hd : d ∈ 𝓤 α) :
  ∃(t : set (α×α)), is_open t ∧ s ⊆ t ∧ t ⊆ {p | ∃x y, (p.1, x) ∈ d ∧ (x, y) ∈ s ∧ (y, p.2) ∈ d} :=
let cl_d := {p:α×α | ∃x y, (p.1, x) ∈ d ∧ (x, y) ∈ s ∧ (y, p.2) ∈ d} in
have ∀p ∈ s, ∃t ⊆ cl_d, is_open t ∧ p ∈ t, from
  assume ⟨x, y⟩ hp, mem_nhds_sets_iff.mp $
  show cl_d ∈ 𝓝 (x, y),
  begin
    rw [nhds_eq_uniformity_prod, mem_lift'_sets],
    exact ⟨d, hd, assume ⟨a, b⟩ ⟨ha, hb⟩, ⟨x, y, ha, hp, hb⟩⟩,
    exact monotone_prod monotone_preimage monotone_preimage
  end,
have ∃t:(Π(p:α×α) (h:p ∈ s), set (α×α)),
    ∀p, ∀h:p ∈ s, t p h ⊆ cl_d ∧ is_open (t p h) ∧ p ∈ t p h,
  by simp [classical.skolem] at this; simp; assumption,
match this with
| ⟨t, ht⟩ :=
  ⟨(⋃ p:α×α, ⋃ h : p ∈ s, t p h : set (α×α)),
    is_open_Union $ assume (p:α×α), is_open_Union $ assume hp, (ht p hp).right.left,
    assume ⟨a, b⟩ hp, begin simp; exact ⟨a, b, hp, (ht (a,b) hp).right.right⟩ end,
    Union_subset $ assume p, Union_subset $ assume hp, (ht p hp).left⟩
end

/-- Entourages are neighborhoods of the diagonal. -/
lemma nhds_le_uniformity : (⨆ x : α, 𝓝 (x, x)) ≤ 𝓤 α :=
begin
  apply supr_le _,
  intros x V V_in,
  rcases comp_symm_mem_uniformity_sets V_in with ⟨w, w_in, w_symm, w_sub⟩,
  have : (ball x w).prod (ball x w) ∈ 𝓝 (x, x),
  { rw nhds_prod_eq,
    exact prod_mem_prod (ball_mem_nhds x w_in) (ball_mem_nhds x w_in) },
  apply mem_sets_of_superset this,
  rintros ⟨u, v⟩ ⟨u_in, v_in⟩,
  exact w_sub (mem_comp_of_mem_ball w_symm u_in v_in)
end

/-!
### Closure and interior in uniform spaces
-/

lemma closure_eq_uniformity (s : set $ α × α) :
  closure s = ⋂ V ∈ {V | V ∈ 𝓤 α ∧ symmetric_rel V}, V ○ s ○ V :=
begin
  ext ⟨x, y⟩,
  simp_rw [mem_closure_iff_nhds_basis (uniform_space.has_basis_nhds_prod x y),
           mem_Inter, mem_set_of_eq],
  apply forall_congr,
  intro V,
  apply forall_congr,
  rintros ⟨V_in, V_symm⟩,
  simp_rw [mem_comp_comp V_symm, inter_comm, exists_prop],
  exact iff.rfl,
end

lemma uniformity_has_basis_closed : has_basis (𝓤 α) (λ V : set (α × α), V ∈ 𝓤 α ∧ is_closed V) id :=
begin
  rw filter.has_basis_self,
  intro t,
  split,
  { intro h,
    rcases comp_comp_symm_mem_uniformity_sets h with ⟨w, w_in, w_symm, r⟩,
    refine ⟨closure w, _,  is_closed_closure, _⟩,
    apply mem_sets_of_superset w_in subset_closure,
    refine subset.trans _ r,
    rw closure_eq_uniformity,
    apply Inter_subset_of_subset,
    apply Inter_subset,
    exact ⟨w_in, w_symm⟩ },
  { rintros ⟨r, r_in, r_closed, r_sub⟩,
    exact mem_sets_of_superset r_in r_sub, }
end

/-- Closed entourages form a basis of the uniformity filter. -/
lemma uniformity_has_basis_closure : has_basis (𝓤 α) (λ V : set (α × α), V ∈ 𝓤 α) closure :=
⟨begin
  intro t,
  rw uniformity_has_basis_closed.mem_iff,
  split,
  { rintros ⟨r, ⟨r_in, r_closed⟩, r_sub⟩,
    use [r, r_in],
    convert r_sub,
    rw r_closed.closure_eq,
    refl },
  { rintros ⟨r, r_in, r_sub⟩,
    exact ⟨closure r, ⟨mem_sets_of_superset r_in subset_closure, is_closed_closure⟩, r_sub⟩ }
end⟩

lemma closure_eq_inter_uniformity {t : set (α×α)} :
  closure t = (⋂ d ∈ 𝓤 α, d ○ (t ○ d)) :=
set.ext $ assume ⟨a, b⟩,
calc (a, b) ∈ closure t ↔ (𝓝 (a, b) ⊓ 𝓟 t ≠ ⊥) : mem_closure_iff_cluster_pt
  ... ↔ (((@prod.swap α α) <$> 𝓤 α).lift'
      (λ (s : set (α × α)), set.prod {x : α | (x, a) ∈ s} {y : α | (b, y) ∈ s}) ⊓ 𝓟 t ≠ ⊥) :
    by rw [←uniformity_eq_symm, nhds_eq_uniformity_prod]
  ... ↔ ((map (@prod.swap α α) (𝓤 α)).lift'
      (λ (s : set (α × α)), set.prod {x : α | (x, a) ∈ s} {y : α | (b, y) ∈ s}) ⊓ 𝓟 t ≠ ⊥) :
    by refl
  ... ↔ ((𝓤 α).lift'
      (λ (s : set (α × α)), set.prod {y : α | (a, y) ∈ s} {x : α | (x, b) ∈ s}) ⊓ 𝓟 t ≠ ⊥) :
  begin
    rw [map_lift'_eq2],
    simp [image_swap_eq_preimage_swap, function.comp],
    exact monotone_prod monotone_preimage monotone_preimage
  end
  ... ↔ (∀s ∈ 𝓤 α, (set.prod {y : α | (a, y) ∈ s} {x : α | (x, b) ∈ s} ∩ t).nonempty) :
  begin
    rw [lift'_inf_principal_eq, ← ne_bot, lift'_ne_bot_iff],
    exact monotone_inter (monotone_prod monotone_preimage monotone_preimage) monotone_const
  end
  ... ↔ (∀ s ∈ 𝓤 α, (a, b) ∈ s ○ (t ○ s)) :
    forall_congr $ assume s, forall_congr $ assume hs,
    ⟨assume ⟨⟨x, y⟩, ⟨⟨hx, hy⟩, hxyt⟩⟩, ⟨x, hx, y, hxyt, hy⟩,
      assume ⟨x, hx, y, hxyt, hy⟩, ⟨⟨x, y⟩, ⟨⟨hx, hy⟩, hxyt⟩⟩⟩
  ... ↔ _ : by simp

lemma uniformity_eq_uniformity_closure : 𝓤 α = (𝓤 α).lift' closure :=
le_antisymm
  (le_infi $ assume s, le_infi $ assume hs, by simp; filter_upwards [hs] subset_closure)
  (calc (𝓤 α).lift' closure ≤ (𝓤 α).lift' (λd, d ○ (d ○ d)) :
      lift'_mono' (by intros s hs; rw [closure_eq_inter_uniformity]; exact bInter_subset_of_mem hs)
    ... ≤ (𝓤 α) : comp_le_uniformity3)

lemma uniformity_eq_uniformity_interior : 𝓤 α = (𝓤 α).lift' interior :=
le_antisymm
  (le_infi $ assume d, le_infi $ assume hd,
    let ⟨s, hs, hs_comp⟩ := (mem_lift'_sets $
      monotone_comp_rel monotone_id $ monotone_comp_rel monotone_id monotone_id).mp (comp_le_uniformity3 hd) in
    let ⟨t, ht, hst, ht_comp⟩ := nhdset_of_mem_uniformity s hs in
    have s ⊆ interior d, from
      calc s ⊆ t : hst
       ... ⊆ interior d : (subset_interior_iff_subset_of_open ht).mpr $
        assume x, assume : x ∈ t, let ⟨x, y, h₁, h₂, h₃⟩ := ht_comp this in hs_comp ⟨x, h₁, y, h₂, h₃⟩,
    have interior d ∈ 𝓤 α, by filter_upwards [hs] this,
    by simp [this])
  (assume s hs, ((𝓤 α).lift' interior).sets_of_superset (mem_lift' hs) interior_subset)

lemma interior_mem_uniformity {s : set (α × α)} (hs : s ∈ 𝓤 α) :
  interior s ∈ 𝓤 α :=
by rw [uniformity_eq_uniformity_interior]; exact mem_lift' hs

lemma mem_uniformity_is_closed {s : set (α×α)} (h : s ∈ 𝓤 α) :
  ∃t ∈ 𝓤 α, is_closed t ∧ t ⊆ s :=
have s ∈ (𝓤 α).lift' closure, by rwa [uniformity_eq_uniformity_closure] at h,
have ∃ t ∈ 𝓤 α, closure t ⊆ s,
  by rwa [mem_lift'_sets] at this; apply closure_mono,
let ⟨t, ht, hst⟩ := this in
⟨closure t, (𝓤 α).sets_of_superset ht subset_closure, is_closed_closure, hst⟩

/-!
### Uniformity bases
-/

lemma filter.has_basis.mem_uniformity_iff {p : β → Prop} {s : β → set (α×α)}
  (h : (𝓤 α).has_basis p s) {t : set (α × α)} :
  t ∈ 𝓤 α ↔ ∃ i (hi : p i), ∀ a b, (a, b) ∈ s i → (a, b) ∈ t :=
h.mem_iff.trans $ by simp only [prod.forall, subset_def]

/-- Symmetric entourages form a basis of `𝓤 α` -/
lemma uniform_space.has_basis_symmetric :
  (𝓤 α).has_basis (λ s : set (α × α), s ∈ 𝓤 α ∧ symmetric_rel s) id :=
⟨λ t, ⟨λ t_in, ⟨symmetrize_rel t,
           ⟨⟨symmetrize_mem_uniformity t_in, symmetric_symmetrize_rel t⟩,
            symmetrize_rel_subset_self _⟩⟩,
       λ ⟨s, ⟨s_in, h⟩, hst⟩, mem_sets_of_superset s_in hst⟩⟩

lemma uniform_space.has_seq_basis (h : is_countably_generated $ 𝓤 α) :
  ∃ V : ℕ → set (α × α), has_antimono_basis (𝓤 α) (λ _, true) V ∧ ∀ n, symmetric_rel (V n) :=
begin
  rcases h.has_antimono_basis with ⟨U, hbasis, hdec, monotrue⟩, clear monotrue,
  simp only [forall_prop_of_true] at hdec,
  use λ n, symmetrize_rel (U n),
  refine ⟨⟨⟨_⟩, by intros ; mono, by tauto⟩, λ n, symmetric_symmetrize_rel _⟩,
  intros t,
  rw hbasis.mem_iff,
  split,
  { rintro ⟨i, _, hi⟩,
    exact ⟨i, trivial, subset.trans (inter_subset_left _ _) hi⟩ },
  { rintro ⟨i, _, hi⟩,
    rcases hbasis.mem_iff.mp (symmetrize_mem_uniformity $ hbasis.mem_of_mem trivial)
      with ⟨j, _, hj⟩,
    use j,
    tauto }
end

/-! ### Uniform continuity -/

/-- A function `f : α → β` is *uniformly continuous* if `(f x, f y)` tends to the diagonal
as `(x, y)` tends to the diagonal. In other words, if `x` is sufficiently close to `y`, then
`f x` is close to `f y` no matter where `x` and `y` are located in `α`. -/
def uniform_continuous [uniform_space β] (f : α → β) :=
tendsto (λx:α×α, (f x.1, f x.2)) (𝓤 α) (𝓤 β)

/-- A function `f : α → β` is *uniformly continuous* on `s : set α` if `(f x, f y)` tends to
the diagonal as `(x, y)` tends to the diagonal while remaining in `s.prod s`.
In other words, if `x` is sufficiently close to `y`, then `f x` is close to
`f y` no matter where `x` and `y` are located in `s`.-/
def uniform_continuous_on [uniform_space β] (f : α → β) (s : set α) : Prop :=
tendsto (λ x : α × α, (f x.1, f x.2)) (𝓤 α ⊓ principal (s.prod s)) (𝓤 β)

theorem uniform_continuous_def [uniform_space β] {f : α → β} :
  uniform_continuous f ↔ ∀ r ∈ 𝓤 β, { x : α × α | (f x.1, f x.2) ∈ r} ∈ 𝓤 α :=
iff.rfl

theorem uniform_continuous_iff_eventually [uniform_space β] {f : α → β} :
  uniform_continuous f ↔ ∀ r ∈ 𝓤 β, ∀ᶠ (x : α × α) in 𝓤 α, (f x.1, f x.2) ∈ r :=
iff.rfl

lemma uniform_continuous_of_const [uniform_space β] {c : α → β} (h : ∀a b, c a = c b) :
  uniform_continuous c :=
have (λ (x : α × α), (c (x.fst), c (x.snd))) ⁻¹' id_rel = univ, from
  eq_univ_iff_forall.2 $ assume ⟨a, b⟩, h a b,
le_trans (map_le_iff_le_comap.2 $ by simp [comap_principal, this, univ_mem_sets]) refl_le_uniformity

lemma uniform_continuous_id : uniform_continuous (@id α) :=
by simp [uniform_continuous]; exact tendsto_id

lemma uniform_continuous_const [uniform_space β] {b : β} : uniform_continuous (λa:α, b) :=
uniform_continuous_of_const $ λ _ _, rfl

lemma uniform_continuous.comp [uniform_space β] [uniform_space γ] {g : β → γ} {f : α → β}
  (hg : uniform_continuous g) (hf : uniform_continuous f) : uniform_continuous (g ∘ f) :=
hg.comp hf

lemma filter.has_basis.uniform_continuous_iff [uniform_space β] {p : γ → Prop} {s : γ → set (α×α)}
  (ha : (𝓤 α).has_basis p s) {q : δ → Prop} {t : δ → set (β×β)} (hb : (𝓤 β).has_basis q t)
  {f : α → β} :
  uniform_continuous f ↔ ∀ i (hi : q i), ∃ j (hj : p j), ∀ x y, (x, y) ∈ s j → (f x, f y) ∈ t i :=
(ha.tendsto_iff hb).trans $ by simp only [prod.forall]

end uniform_space

open_locale uniformity

section constructions

instance : partial_order (uniform_space α) :=
{ le          := λt s, t.uniformity ≤ s.uniformity,
  le_antisymm := assume t s h₁ h₂, uniform_space_eq $ le_antisymm h₁ h₂,
  le_refl     := assume t, le_refl _,
  le_trans    := assume a b c h₁ h₂, le_trans h₁ h₂ }

instance : has_Inf (uniform_space α) :=
⟨assume s, uniform_space.of_core {
  uniformity := (⨅u∈s, @uniformity α u),
  refl       := le_infi $ assume u, le_infi $ assume hu, u.refl,
  symm       := le_infi $ assume u, le_infi $ assume hu,
    le_trans (map_mono $ infi_le_of_le _ $ infi_le _ hu) u.symm,
  comp       := le_infi $ assume u, le_infi $ assume hu,
    le_trans (lift'_mono (infi_le_of_le _ $ infi_le _ hu) $ le_refl _) u.comp }⟩

private lemma Inf_le {tt : set (uniform_space α)} {t : uniform_space α} (h : t ∈ tt) :
  Inf tt ≤ t :=
show (⨅u∈tt, @uniformity α u) ≤ t.uniformity,
  from infi_le_of_le t $ infi_le _ h

private lemma le_Inf {tt : set (uniform_space α)} {t : uniform_space α} (h : ∀t'∈tt, t ≤ t') :
  t ≤ Inf tt :=
show t.uniformity ≤ (⨅u∈tt, @uniformity α u),
  from le_infi $ assume t', le_infi $ assume ht', h t' ht'

instance : has_top (uniform_space α) :=
⟨uniform_space.of_core { uniformity := ⊤, refl := le_top, symm := le_top, comp := le_top }⟩

instance : has_bot (uniform_space α) :=
⟨{ to_topological_space := ⊥,
  uniformity  := 𝓟 id_rel,
  refl        := le_refl _,
  symm        := by simp [tendsto]; apply subset.refl,
  comp        :=
  begin
    rw [lift'_principal], {simp},
    exact monotone_comp_rel monotone_id monotone_id
  end,
  is_open_uniformity :=
    assume s, by simp [is_open_fold, subset_def, id_rel] {contextual := tt } } ⟩

instance : complete_lattice (uniform_space α) :=
{ sup           := λa b, Inf {x | a ≤ x ∧ b ≤ x},
  le_sup_left   := λ a b, le_Inf (λ _ ⟨h, _⟩, h),
  le_sup_right  := λ a b, le_Inf (λ _ ⟨_, h⟩, h),
  sup_le        := λ a b c h₁ h₂, Inf_le ⟨h₁, h₂⟩,
  inf           := λ a b, Inf {a, b},
  le_inf        := λ a b c h₁ h₂, le_Inf (λ u h,
                     by { cases h, exact h.symm ▸ h₁, exact (mem_singleton_iff.1 h).symm ▸ h₂ }),
  inf_le_left   := λ a b, Inf_le (by simp),
  inf_le_right  := λ a b, Inf_le (by simp),
  top           := ⊤,
  le_top        := λ a, show a.uniformity ≤ ⊤, from le_top,
  bot           := ⊥,
  bot_le        := λ u, u.refl,
  Sup           := λ tt, Inf {t | ∀ t' ∈ tt, t' ≤ t},
  le_Sup        := λ s u h, le_Inf (λ u' h', h' u h),
  Sup_le        := λ s u h, Inf_le h,
  Inf           := Inf,
  le_Inf        := λ s a hs, le_Inf hs,
  Inf_le        := λ s a ha, Inf_le ha,
  ..uniform_space.partial_order }

lemma infi_uniformity {ι : Sort*} {u : ι → uniform_space α} :
  (infi u).uniformity = (⨅i, (u i).uniformity) :=
show (⨅a (h : ∃i:ι, u i = a), a.uniformity) = _, from
le_antisymm
  (le_infi $ assume i, infi_le_of_le (u i) $ infi_le _ ⟨i, rfl⟩)
  (le_infi $ assume a, le_infi $ assume ⟨i, (ha : u i = a)⟩, ha ▸ infi_le _ _)

lemma inf_uniformity {u v : uniform_space α} :
  (u ⊓ v).uniformity = u.uniformity ⊓ v.uniformity :=
have (u ⊓ v) = (⨅i (h : i = u ∨ i = v), i), by simp [infi_or, infi_inf_eq],
calc (u ⊓ v).uniformity = ((⨅i (h : i = u ∨ i = v), i) : uniform_space α).uniformity : by rw [this]
  ... = _ : by simp [infi_uniformity, infi_or, infi_inf_eq]

instance inhabited_uniform_space : inhabited (uniform_space α) := ⟨⊥⟩
instance inhabited_uniform_space_core : inhabited (uniform_space.core α) :=
⟨@uniform_space.to_core _ (default _)⟩

/-- Given `f : α → β` and a uniformity `u` on `β`, the inverse image of `u` under `f`
  is the inverse image in the filter sense of the induced function `α × α → β × β`. -/
def uniform_space.comap (f : α → β) (u : uniform_space β) : uniform_space α :=
{ uniformity := u.uniformity.comap (λp:α×α, (f p.1, f p.2)),
  to_topological_space := u.to_topological_space.induced f,
  refl := le_trans (by simp; exact assume ⟨a, b⟩ (h : a = b), h ▸ rfl) (comap_mono u.refl),
  symm := by simp [tendsto_comap_iff, prod.swap, (∘)]; exact tendsto_swap_uniformity.comp tendsto_comap,
  comp := le_trans
    begin
      rw [comap_lift'_eq, comap_lift'_eq2],
      exact (lift'_mono' $ assume s hs ⟨a₁, a₂⟩ ⟨x, h₁, h₂⟩, ⟨f x, h₁, h₂⟩),
      repeat { exact monotone_comp_rel monotone_id monotone_id }
    end
    (comap_mono u.comp),
  is_open_uniformity := λ s, begin
    change (@is_open α (u.to_topological_space.induced f) s ↔ _),
    simp [is_open_iff_nhds, nhds_induced, mem_nhds_uniformity_iff_right, filter.comap, and_comm],
    refine ball_congr (λ x hx, ⟨_, _⟩),
    { rintro ⟨t, hts, ht⟩, refine ⟨_, ht, _⟩,
      rintro ⟨x₁, x₂⟩ h rfl, exact hts (h rfl) },
    { rintro ⟨t, ht, hts⟩,
      exact ⟨{y | (f x, y) ∈ t}, λ y hy, @hts (x, y) hy rfl,
        mem_nhds_uniformity_iff_right.1 $ mem_nhds_left _ ht⟩ }
  end }

lemma uniformity_comap [uniform_space α] [uniform_space β] {f : α → β}
  (h : ‹uniform_space α› = uniform_space.comap f ‹uniform_space β›) :
  𝓤 α = comap (prod.map f f) (𝓤 β) :=
by { rw h, refl }

lemma uniform_space_comap_id {α : Type*} : uniform_space.comap (id : α → α) = id :=
by ext u ; dsimp [uniform_space.comap] ; rw [prod.id_prod, filter.comap_id]

lemma uniform_space.comap_comap {α β γ} [uγ : uniform_space γ] {f : α → β} {g : β → γ} :
  uniform_space.comap (g ∘ f) uγ = uniform_space.comap f (uniform_space.comap g uγ) :=
by ext ; dsimp [uniform_space.comap] ; rw filter.comap_comap

lemma uniform_continuous_iff {α β} [uα : uniform_space α] [uβ : uniform_space β] {f : α → β} :
  uniform_continuous f ↔ uα ≤ uβ.comap f :=
filter.map_le_iff_le_comap

lemma uniform_continuous_comap {f : α → β} [u : uniform_space β] :
  @uniform_continuous α β (uniform_space.comap f u) u f :=
tendsto_comap

theorem to_topological_space_comap {f : α → β} {u : uniform_space β} :
  @uniform_space.to_topological_space _ (uniform_space.comap f u) =
  topological_space.induced f (@uniform_space.to_topological_space β u) := rfl

lemma uniform_continuous_comap' {f : γ → β} {g : α → γ} [v : uniform_space β] [u : uniform_space α]
  (h : uniform_continuous (f ∘ g)) : @uniform_continuous α γ u (uniform_space.comap f v) g :=
tendsto_comap_iff.2 h

lemma to_topological_space_mono {u₁ u₂ : uniform_space α} (h : u₁ ≤ u₂) :
  @uniform_space.to_topological_space _ u₁ ≤ @uniform_space.to_topological_space _ u₂ :=
le_of_nhds_le_nhds $ assume a,
  by rw [@nhds_eq_uniformity α u₁ a, @nhds_eq_uniformity α u₂ a]; exact (lift'_mono h $ le_refl _)

lemma uniform_continuous.continuous [uniform_space α] [uniform_space β] {f : α → β}
  (hf : uniform_continuous f) : continuous f :=
continuous_iff_le_induced.mpr $ to_topological_space_mono $ uniform_continuous_iff.1 hf

lemma to_topological_space_bot : @uniform_space.to_topological_space α ⊥ = ⊥ := rfl

lemma to_topological_space_top : @uniform_space.to_topological_space α ⊤ = ⊤ :=
top_unique $ assume s hs, s.eq_empty_or_nonempty.elim
  (assume : s = ∅, this.symm ▸ @is_open_empty _ ⊤)
  (assume  ⟨x, hx⟩,
    have s = univ, from top_unique $ assume y hy, hs x hx (x, y) rfl,
    this.symm ▸ @is_open_univ _ ⊤)

lemma to_topological_space_infi {ι : Sort*} {u : ι → uniform_space α} :
  (infi u).to_topological_space = ⨅i, (u i).to_topological_space :=
begin
  by_cases h : nonempty ι,
<<<<<<< HEAD
  { resetI,
    refine (eq_of_nhds_eq_nhds $ assume a, _),
    rw [nhds_infi, nhds_eq_uniformity],
    change (infi u).uniformity.lift' (preimage $ prod.mk a) = _,
    rw [infi_uniformity, lift'_infi],
    { simp only [nhds_eq_uniformity], refl },
    { exact assume a b, rfl } },
   { rw [infi_of_empty h, infi_of_empty h, to_topological_space_top] }
=======
  {refine (eq_of_nhds_eq_nhds $ assume a, _),
    rw [nhds_infi, nhds_eq_uniformity],
    change (infi u).uniformity.lift' (preimage $ prod.mk a) = _,
    rw [infi_uniformity, lift'_infi h],
    { simp only [nhds_eq_uniformity], refl },
    { exact assume a b, rfl } },
  { rw [infi_of_empty h, infi_of_empty h, to_topological_space_top] }
>>>>>>> c1498391
end

lemma to_topological_space_Inf {s : set (uniform_space α)} :
  (Inf s).to_topological_space = (⨅i∈s, @uniform_space.to_topological_space α i) :=
begin
  rw [Inf_eq_infi],
  simp only [← to_topological_space_infi],
end

lemma to_topological_space_inf {u v : uniform_space α} :
  (u ⊓ v).to_topological_space = u.to_topological_space ⊓ v.to_topological_space :=
by rw [to_topological_space_Inf, infi_pair]

instance : uniform_space empty := ⊥
instance : uniform_space unit := ⊥
instance : uniform_space bool := ⊥
instance : uniform_space ℕ := ⊥
instance : uniform_space ℤ := ⊥

instance {p : α → Prop} [t : uniform_space α] : uniform_space (subtype p) :=
uniform_space.comap subtype.val t

lemma uniformity_subtype {p : α → Prop} [t : uniform_space α] :
  𝓤 (subtype p) = comap (λq:subtype p × subtype p, (q.1.1, q.2.1)) (𝓤 α) :=
rfl

lemma uniform_continuous_subtype_val {p : α → Prop} [uniform_space α] :
  uniform_continuous (subtype.val : {a : α // p a} → α) :=
uniform_continuous_comap

lemma uniform_continuous_subtype_mk {p : α → Prop} [uniform_space α] [uniform_space β]
  {f : β → α} (hf : uniform_continuous f) (h : ∀x, p (f x)) :
  uniform_continuous (λx, ⟨f x, h x⟩ : β → subtype p) :=
uniform_continuous_comap' hf

lemma uniform_continuous_on_iff_restrict [uniform_space α] [uniform_space β] (f : α → β) (s : set α) :
  uniform_continuous_on f s ↔ uniform_continuous (s.restrict f) :=
begin
  unfold uniform_continuous_on set.restrict uniform_continuous tendsto,
  rw [show (λ x : s × s, (f x.1, f x.2)) = prod.map f f ∘ coe, by ext x; cases x; refl,
      uniformity_comap rfl,
      show prod.map subtype.val subtype.val = (coe : s × s → α × α), by ext x; cases x; refl],
  conv in (map _ (comap _ _)) { rw ← filter.map_map },
  rw subtype_coe_map_comap_prod, refl,
end

lemma tendsto_of_uniform_continuous_subtype
  [uniform_space α] [uniform_space β] {f : α → β} {s : set α} {a : α}
  (hf : uniform_continuous (λx:s, f x.val)) (ha : s ∈ 𝓝 a) :
  tendsto f (𝓝 a) (𝓝 (f a)) :=
by rw [(@map_nhds_subtype_coe_eq α _ s a (mem_of_nhds ha) ha).symm]; exact
tendsto_map' (continuous_iff_continuous_at.mp hf.continuous _)


section prod

/- a similar product space is possible on the function space (uniformity of pointwise convergence),
  but we want to have the uniformity of uniform convergence on function spaces -/
instance [u₁ : uniform_space α] [u₂ : uniform_space β] : uniform_space (α × β) :=
uniform_space.of_core_eq
  (u₁.comap prod.fst ⊓ u₂.comap prod.snd).to_core
  prod.topological_space
  (calc prod.topological_space = (u₁.comap prod.fst ⊓ u₂.comap prod.snd).to_topological_space :
      by rw [to_topological_space_inf, to_topological_space_comap, to_topological_space_comap]; refl
    ... = _ : by rw [uniform_space.to_core_to_topological_space])

theorem uniformity_prod [uniform_space α] [uniform_space β] : 𝓤 (α × β) =
  (𝓤 α).comap (λp:(α × β) × α × β, (p.1.1, p.2.1)) ⊓
  (𝓤 β).comap (λp:(α × β) × α × β, (p.1.2, p.2.2)) :=
inf_uniformity

lemma uniformity_prod_eq_prod [uniform_space α] [uniform_space β] :
  𝓤 (α×β) =
    map (λp:(α×α)×(β×β), ((p.1.1, p.2.1), (p.1.2, p.2.2))) (filter.prod (𝓤 α) (𝓤 β)) :=
have map (λp:(α×α)×(β×β), ((p.1.1, p.2.1), (p.1.2, p.2.2))) =
  comap (λp:(α×β)×(α×β), ((p.1.1, p.2.1), (p.1.2, p.2.2))),
  from funext $ assume f, map_eq_comap_of_inverse
    (funext $ assume ⟨⟨_, _⟩, ⟨_, _⟩⟩, rfl) (funext $ assume ⟨⟨_, _⟩, ⟨_, _⟩⟩, rfl),
by rw [this, uniformity_prod, filter.prod, comap_inf, comap_comap, comap_comap]

lemma mem_map_sets_iff' {α : Type*} {β : Type*} {f : filter α} {m : α → β} {t : set β} :
  t ∈ (map m f).sets ↔ (∃s∈f, m '' s ⊆ t) :=
mem_map_sets_iff

lemma mem_uniformity_of_uniform_continuous_invariant [uniform_space α] {s:set (α×α)} {f : α → α → α}
  (hf : uniform_continuous (λp:α×α, f p.1 p.2)) (hs : s ∈ 𝓤 α) :
  ∃u∈𝓤 α, ∀a b c, (a, b) ∈ u → (f a c, f b c) ∈ s :=
begin
  rw [uniform_continuous, uniformity_prod_eq_prod, tendsto_map'_iff, (∘)] at hf,
  rcases mem_map_sets_iff'.1 (hf hs) with ⟨t, ht, hts⟩, clear hf,
  rcases mem_prod_iff.1 ht with ⟨u, hu, v, hv, huvt⟩, clear ht,
  refine ⟨u, hu, assume a b c hab, hts $ (mem_image _ _ _).2 ⟨⟨⟨a, b⟩, ⟨c, c⟩⟩, huvt ⟨_, _⟩, _⟩⟩,
  exact hab,
  exact refl_mem_uniformity hv,
  refl
end

lemma mem_uniform_prod [t₁ : uniform_space α] [t₂ : uniform_space β] {a : set (α × α)} {b : set (β × β)}
  (ha : a ∈ 𝓤 α) (hb : b ∈ 𝓤 β) :
  {p:(α×β)×(α×β) | (p.1.1, p.2.1) ∈ a ∧ (p.1.2, p.2.2) ∈ b } ∈ (@uniformity (α × β) _) :=
by rw [uniformity_prod]; exact inter_mem_inf_sets (preimage_mem_comap ha) (preimage_mem_comap hb)

lemma tendsto_prod_uniformity_fst [uniform_space α] [uniform_space β] :
  tendsto (λp:(α×β)×(α×β), (p.1.1, p.2.1)) (𝓤 (α × β)) (𝓤 α) :=
le_trans (map_mono (@inf_le_left (uniform_space (α×β)) _ _ _)) map_comap_le

lemma tendsto_prod_uniformity_snd [uniform_space α] [uniform_space β] :
  tendsto (λp:(α×β)×(α×β), (p.1.2, p.2.2)) (𝓤 (α × β)) (𝓤 β) :=
le_trans (map_mono (@inf_le_right (uniform_space (α×β)) _ _ _)) map_comap_le

lemma uniform_continuous_fst [uniform_space α] [uniform_space β] : uniform_continuous (λp:α×β, p.1) :=
tendsto_prod_uniformity_fst

lemma uniform_continuous_snd [uniform_space α] [uniform_space β] : uniform_continuous (λp:α×β, p.2) :=
tendsto_prod_uniformity_snd

variables [uniform_space α] [uniform_space β] [uniform_space γ]
lemma uniform_continuous.prod_mk
  {f₁ : α → β} {f₂ : α → γ} (h₁ : uniform_continuous f₁) (h₂ : uniform_continuous f₂) :
  uniform_continuous (λa, (f₁ a, f₂ a)) :=
by rw [uniform_continuous, uniformity_prod]; exact
tendsto_inf.2 ⟨tendsto_comap_iff.2 h₁, tendsto_comap_iff.2 h₂⟩

lemma uniform_continuous.prod_mk_left {f : α × β → γ} (h : uniform_continuous f) (b) :
  uniform_continuous (λ a, f (a,b)) :=
h.comp (uniform_continuous_id.prod_mk uniform_continuous_const)

lemma uniform_continuous.prod_mk_right {f : α × β → γ} (h : uniform_continuous f) (a) :
  uniform_continuous (λ b, f (a,b)) :=
h.comp (uniform_continuous_const.prod_mk  uniform_continuous_id)

lemma uniform_continuous.prod_map [uniform_space δ] {f : α → γ} {g : β → δ}
  (hf : uniform_continuous f) (hg : uniform_continuous g) :
  uniform_continuous (prod.map f g) :=
(hf.comp uniform_continuous_fst).prod_mk (hg.comp uniform_continuous_snd)

lemma to_topological_space_prod {α} {β} [u : uniform_space α] [v : uniform_space β] :
  @uniform_space.to_topological_space (α × β) prod.uniform_space =
    @prod.topological_space α β u.to_topological_space v.to_topological_space := rfl

end prod

section
open uniform_space function
variables {δ' : Type*} [uniform_space α] [uniform_space β] [uniform_space γ] [uniform_space δ]
  [uniform_space δ']

local notation f `∘₂` g := function.bicompr f g

/-- Uniform continuity for functions of two variables. -/
def uniform_continuous₂ (f : α → β → γ) := uniform_continuous (uncurry f)

lemma uniform_continuous₂_def (f : α → β → γ) :
  uniform_continuous₂ f ↔ uniform_continuous (uncurry f) := iff.rfl

lemma uniform_continuous₂.uniform_continuous {f : α → β → γ} (h : uniform_continuous₂ f) :
  uniform_continuous (uncurry f) := h

lemma uniform_continuous₂_curry (f : α × β → γ) :
  uniform_continuous₂ (function.curry f) ↔ uniform_continuous f :=
by rw [uniform_continuous₂, uncurry_curry]

lemma uniform_continuous₂.comp {f : α → β → γ} {g : γ → δ}
  (hg : uniform_continuous g) (hf : uniform_continuous₂ f) :
  uniform_continuous₂ (g ∘₂ f) :=
hg.comp hf

lemma uniform_continuous₂.bicompl {f : α → β → γ} {ga : δ → α} {gb : δ' → β}
  (hf : uniform_continuous₂ f) (hga : uniform_continuous ga) (hgb : uniform_continuous gb) :
  uniform_continuous₂ (bicompl f ga gb) :=
hf.uniform_continuous.comp (hga.prod_map hgb)

end

lemma to_topological_space_subtype [u : uniform_space α] {p : α → Prop} :
  @uniform_space.to_topological_space (subtype p) subtype.uniform_space =
    @subtype.topological_space α p u.to_topological_space := rfl

section sum
variables [uniform_space α] [uniform_space β]
open sum

/-- Uniformity on a disjoint union. Entourages of the diagonal in the union are obtained
by taking independently an entourage of the diagonal in the first part, and an entourage of
the diagonal in the second part. -/
def uniform_space.core.sum : uniform_space.core (α ⊕ β) :=
uniform_space.core.mk'
  (map (λ p : α × α, (inl p.1, inl p.2)) (𝓤 α) ⊔ map (λ p : β × β, (inr p.1, inr p.2)) (𝓤 β))
  (λ r ⟨H₁, H₂⟩ x, by cases x; [apply refl_mem_uniformity H₁, apply refl_mem_uniformity H₂])
  (λ r ⟨H₁, H₂⟩, ⟨symm_le_uniformity H₁, symm_le_uniformity H₂⟩)
  (λ r ⟨Hrα, Hrβ⟩, begin
    rcases comp_mem_uniformity_sets Hrα with ⟨tα, htα, Htα⟩,
    rcases comp_mem_uniformity_sets Hrβ with ⟨tβ, htβ, Htβ⟩,
    refine ⟨_,
      ⟨mem_map_sets_iff.2 ⟨tα, htα, subset_union_left _ _⟩,
       mem_map_sets_iff.2 ⟨tβ, htβ, subset_union_right _ _⟩⟩, _⟩,
    rintros ⟨_, _⟩ ⟨z, ⟨⟨a, b⟩, hab, ⟨⟩⟩ | ⟨⟨a, b⟩, hab, ⟨⟩⟩,
                       ⟨⟨_, c⟩, hbc, ⟨⟩⟩ | ⟨⟨_, c⟩, hbc, ⟨⟩⟩⟩,
    { have A : (a, c) ∈ tα ○ tα := ⟨b, hab, hbc⟩,
      exact Htα A },
    { have A : (a, c) ∈ tβ ○ tβ := ⟨b, hab, hbc⟩,
      exact Htβ A }
  end)

/-- The union of an entourage of the diagonal in each set of a disjoint union is again an entourage
of the diagonal. -/
lemma union_mem_uniformity_sum
  {a : set (α × α)} (ha : a ∈ 𝓤 α) {b : set (β × β)} (hb : b ∈ 𝓤 β) :
  ((λ p : (α × α), (inl p.1, inl p.2)) '' a ∪ (λ p : (β × β), (inr p.1, inr p.2)) '' b) ∈
    (@uniform_space.core.sum α β _ _).uniformity :=
⟨mem_map_sets_iff.2 ⟨_, ha, subset_union_left _ _⟩, mem_map_sets_iff.2 ⟨_, hb, subset_union_right _ _⟩⟩

/- To prove that the topology defined by the uniform structure on the disjoint union coincides with
the disjoint union topology, we need two lemmas saying that open sets can be characterized by
the uniform structure -/
lemma uniformity_sum_of_open_aux {s : set (α ⊕ β)} (hs : is_open s) {x : α ⊕ β} (xs : x ∈ s) :
  { p : ((α ⊕ β) × (α ⊕ β)) | p.1 = x → p.2 ∈ s } ∈ (@uniform_space.core.sum α β _ _).uniformity :=
begin
  cases x,
  { refine mem_sets_of_superset
      (union_mem_uniformity_sum (mem_nhds_uniformity_iff_right.1 (mem_nhds_sets hs.1 xs)) univ_mem_sets)
      (union_subset _ _);
    rintro _ ⟨⟨_, b⟩, h, ⟨⟩⟩ ⟨⟩,
    exact h rfl },
  { refine mem_sets_of_superset
      (union_mem_uniformity_sum univ_mem_sets (mem_nhds_uniformity_iff_right.1 (mem_nhds_sets hs.2 xs)))
      (union_subset _ _);
    rintro _ ⟨⟨a, _⟩, h, ⟨⟩⟩ ⟨⟩,
    exact h rfl },
end

lemma open_of_uniformity_sum_aux {s : set (α ⊕ β)}
  (hs : ∀x ∈ s, { p : ((α ⊕ β) × (α ⊕ β)) | p.1 = x → p.2 ∈ s } ∈ (@uniform_space.core.sum α β _ _).uniformity) :
  is_open s :=
begin
  split,
  { refine (@is_open_iff_mem_nhds α _ _).2 (λ a ha, mem_nhds_uniformity_iff_right.2 _),
    rcases mem_map_sets_iff.1 (hs _ ha).1 with ⟨t, ht, st⟩,
    refine mem_sets_of_superset ht _,
    rintro p pt rfl, exact st ⟨_, pt, rfl⟩ rfl },
  { refine (@is_open_iff_mem_nhds β _ _).2 (λ b hb, mem_nhds_uniformity_iff_right.2 _),
    rcases mem_map_sets_iff.1 (hs _ hb).2 with ⟨t, ht, st⟩,
    refine mem_sets_of_superset ht _,
    rintro p pt rfl, exact st ⟨_, pt, rfl⟩ rfl }
end

/- We can now define the uniform structure on the disjoint union -/
instance sum.uniform_space : uniform_space (α ⊕ β) :=
{ to_core := uniform_space.core.sum,
  is_open_uniformity := λ s, ⟨uniformity_sum_of_open_aux, open_of_uniformity_sum_aux⟩ }

lemma sum.uniformity : 𝓤 (α ⊕ β) =
    map (λ p : α × α, (inl p.1, inl p.2)) (𝓤 α) ⊔
    map (λ p : β × β, (inr p.1, inr p.2)) (𝓤 β) := rfl

end sum

end constructions

-- For a version of the Lebesgue number lemma assuming only a sequentially compact space,
-- see topology/sequences.lean

/-- Let `c : ι → set α` be an open cover of a compact set `s`. Then there exists an entourage
<<<<<<< HEAD
`n` such that for each `x ∈ s` its `n`-neighborhood is included by some `c i`. -/
=======
`n` such that for each `x ∈ s` its `n`-neighborhood is contained in some `c i`. -/
>>>>>>> c1498391
lemma lebesgue_number_lemma {α : Type u} [uniform_space α] {s : set α} {ι} {c : ι → set α}
  (hs : is_compact s) (hc₁ : ∀ i, is_open (c i)) (hc₂ : s ⊆ ⋃ i, c i) :
  ∃ n ∈ 𝓤 α, ∀ x ∈ s, ∃ i, {y | (x, y) ∈ n} ⊆ c i :=
begin
  let u := λ n, {x | ∃ i (m ∈ 𝓤 α), {y | (x, y) ∈ m ○ n} ⊆ c i},
  have hu₁ : ∀ n ∈ 𝓤 α, is_open (u n),
  { refine λ n hn, is_open_uniformity.2 _,
    rintro x ⟨i, m, hm, h⟩,
    rcases comp_mem_uniformity_sets hm with ⟨m', hm', mm'⟩,
    apply (𝓤 α).sets_of_superset hm',
    rintros ⟨x, y⟩ hp rfl,
    refine ⟨i, m', hm', λ z hz, h (monotone_comp_rel monotone_id monotone_const mm' _)⟩,
    dsimp at hz ⊢, rw comp_rel_assoc,
    exact ⟨y, hp, hz⟩ },
  have hu₂ : s ⊆ ⋃ n ∈ 𝓤 α, u n,
  { intros x hx,
    rcases mem_Union.1 (hc₂ hx) with ⟨i, h⟩,
    rcases comp_mem_uniformity_sets (is_open_uniformity.1 (hc₁ i) x h) with ⟨m', hm', mm'⟩,
    exact mem_bUnion hm' ⟨i, _, hm', λ y hy, mm' hy rfl⟩ },
  rcases hs.elim_finite_subcover_image hu₁ hu₂ with ⟨b, bu, b_fin, b_cover⟩,
  refine ⟨_, Inter_mem_sets b_fin bu, λ x hx, _⟩,
  rcases mem_bUnion_iff.1 (b_cover hx) with ⟨n, bn, i, m, hm, h⟩,
  refine ⟨i, λ y hy, h _⟩,
  exact prod_mk_mem_comp_rel (refl_mem_uniformity hm) (bInter_subset_of_mem bn hy)
end

/-- Let `c : set (set α)` be an open cover of a compact set `s`. Then there exists an entourage
<<<<<<< HEAD
`n` such that for each `x ∈ s` its `n`-neighborhood is included by some `t ∈ c`. -/
=======
`n` such that for each `x ∈ s` its `n`-neighborhood is contained in some `t ∈ c`. -/
>>>>>>> c1498391
lemma lebesgue_number_lemma_sUnion {α : Type u} [uniform_space α] {s : set α} {c : set (set α)}
  (hs : is_compact s) (hc₁ : ∀ t ∈ c, is_open t) (hc₂ : s ⊆ ⋃₀ c) :
  ∃ n ∈ 𝓤 α, ∀ x ∈ s, ∃ t ∈ c, ∀ y, (x, y) ∈ n → y ∈ t :=
by rw sUnion_eq_Union at hc₂;
   simpa using lebesgue_number_lemma hs (by simpa) hc₂

/-!
### Expressing continuity properties in uniform spaces

We reformulate the various continuity properties of functions taking values in a uniform space
in terms of the uniformity in the target. Since the same lemmas (essentially with the same names)
also exist for metric spaces and emetric spaces (reformulating things in terms of the distance or
the edistance in the target), we put them in a namespace `uniform` here.

In the metric and emetric space setting, there are also similar lemmas where one assumes that
both the source and the target are metric spaces, reformulating things in terms of the distance
on both sides. These lemmas are generally written without primes, and the versions where only
the target is a metric space is primed. We follow the same convention here, thus giving lemmas
with primes.
-/

namespace uniform

variables [uniform_space α]

theorem tendsto_nhds_right {f : filter β} {u : β → α} {a : α} :
  tendsto u f (𝓝 a) ↔ tendsto (λ x, (a, u x)) f (𝓤 α)  :=
⟨λ H, tendsto_left_nhds_uniformity.comp H,
λ H s hs, by simpa [mem_of_nhds hs] using H (mem_nhds_uniformity_iff_right.1 hs)⟩

theorem tendsto_nhds_left {f : filter β} {u : β → α} {a : α} :
  tendsto u f (𝓝 a) ↔ tendsto (λ x, (u x, a)) f (𝓤 α)  :=
⟨λ H, tendsto_right_nhds_uniformity.comp H,
λ H s hs, by simpa [mem_of_nhds hs] using H (mem_nhds_uniformity_iff_left.1 hs)⟩

theorem continuous_at_iff'_right [topological_space β] {f : β → α} {b : β} :
  continuous_at f b ↔ tendsto (λ x, (f b, f x)) (𝓝 b) (𝓤 α) :=
by rw [continuous_at, tendsto_nhds_right]

theorem continuous_at_iff'_left [topological_space β] {f : β → α} {b : β} :
  continuous_at f b ↔ tendsto (λ x, (f x, f b)) (𝓝 b) (𝓤 α) :=
by rw [continuous_at, tendsto_nhds_left]

theorem continuous_within_at_iff'_right [topological_space β] {f : β → α} {b : β} {s : set β} :
  continuous_within_at f s b ↔ tendsto (λ x, (f b, f x)) (nhds_within b s) (𝓤 α) :=
by rw [continuous_within_at, tendsto_nhds_right]

theorem continuous_within_at_iff'_left [topological_space β] {f : β → α} {b : β} {s : set β} :
  continuous_within_at f s b ↔ tendsto (λ x, (f x, f b)) (nhds_within b s) (𝓤 α) :=
by rw [continuous_within_at, tendsto_nhds_left]

theorem continuous_on_iff'_right [topological_space β] {f : β → α} {s : set β} :
  continuous_on f s ↔ ∀ b ∈ s, tendsto (λ x, (f b, f x)) (nhds_within b s) (𝓤 α) :=
by simp [continuous_on, continuous_within_at_iff'_right]

theorem continuous_on_iff'_left [topological_space β] {f : β → α} {s : set β} :
  continuous_on f s ↔ ∀ b ∈ s, tendsto (λ x, (f x, f b)) (nhds_within b s) (𝓤 α) :=
by simp [continuous_on, continuous_within_at_iff'_left]

theorem continuous_iff'_right [topological_space β] {f : β → α} :
  continuous f ↔ ∀ b, tendsto (λ x, (f b, f x)) (𝓝 b) (𝓤 α) :=
continuous_iff_continuous_at.trans $ forall_congr $ λ b, tendsto_nhds_right

theorem continuous_iff'_left [topological_space β] {f : β → α} :
  continuous f ↔ ∀ b, tendsto (λ x, (f x, f b)) (𝓝 b) (𝓤 α) :=
continuous_iff_continuous_at.trans $ forall_congr $ λ b, tendsto_nhds_left

end uniform

lemma filter.tendsto.congr_uniformity {α β} [uniform_space β] {f g : α → β} {l : filter α} {b : β}
  (hf : tendsto f l (𝓝 b)) (hg : tendsto (λ x, (f x, g x)) l (𝓤 β)) :
  tendsto g l (𝓝 b) :=
uniform.tendsto_nhds_right.2 $ (uniform.tendsto_nhds_right.1 hf).uniformity_trans hg

lemma uniform.tendsto_congr {α β} [uniform_space β] {f g : α → β} {l : filter α} {b : β}
  (hfg : tendsto (λ x, (f x, g x)) l (𝓤 β)) :
  tendsto f l (𝓝 b) ↔ tendsto g l (𝓝 b) :=
⟨λ h, h.congr_uniformity hfg, λ h, h.congr_uniformity hfg.uniformity_symm⟩<|MERGE_RESOLUTION|>--- conflicted
+++ resolved
@@ -1068,7 +1068,6 @@
   (infi u).to_topological_space = ⨅i, (u i).to_topological_space :=
 begin
   by_cases h : nonempty ι,
-<<<<<<< HEAD
   { resetI,
     refine (eq_of_nhds_eq_nhds $ assume a, _),
     rw [nhds_infi, nhds_eq_uniformity],
@@ -1077,15 +1076,6 @@
     { simp only [nhds_eq_uniformity], refl },
     { exact assume a b, rfl } },
    { rw [infi_of_empty h, infi_of_empty h, to_topological_space_top] }
-=======
-  {refine (eq_of_nhds_eq_nhds $ assume a, _),
-    rw [nhds_infi, nhds_eq_uniformity],
-    change (infi u).uniformity.lift' (preimage $ prod.mk a) = _,
-    rw [infi_uniformity, lift'_infi h],
-    { simp only [nhds_eq_uniformity], refl },
-    { exact assume a b, rfl } },
-  { rw [infi_of_empty h, infi_of_empty h, to_topological_space_top] }
->>>>>>> c1498391
 end
 
 lemma to_topological_space_Inf {s : set (uniform_space α)} :
@@ -1349,11 +1339,7 @@
 -- see topology/sequences.lean
 
 /-- Let `c : ι → set α` be an open cover of a compact set `s`. Then there exists an entourage
-<<<<<<< HEAD
-`n` such that for each `x ∈ s` its `n`-neighborhood is included by some `c i`. -/
-=======
 `n` such that for each `x ∈ s` its `n`-neighborhood is contained in some `c i`. -/
->>>>>>> c1498391
 lemma lebesgue_number_lemma {α : Type u} [uniform_space α] {s : set α} {ι} {c : ι → set α}
   (hs : is_compact s) (hc₁ : ∀ i, is_open (c i)) (hc₂ : s ⊆ ⋃ i, c i) :
   ∃ n ∈ 𝓤 α, ∀ x ∈ s, ∃ i, {y | (x, y) ∈ n} ⊆ c i :=
@@ -1381,11 +1367,7 @@
 end
 
 /-- Let `c : set (set α)` be an open cover of a compact set `s`. Then there exists an entourage
-<<<<<<< HEAD
-`n` such that for each `x ∈ s` its `n`-neighborhood is included by some `t ∈ c`. -/
-=======
 `n` such that for each `x ∈ s` its `n`-neighborhood is contained in some `t ∈ c`. -/
->>>>>>> c1498391
 lemma lebesgue_number_lemma_sUnion {α : Type u} [uniform_space α] {s : set α} {c : set (set α)}
   (hs : is_compact s) (hc₁ : ∀ t ∈ c, is_open t) (hc₂ : s ⊆ ⋃₀ c) :
   ∃ n ∈ 𝓤 α, ∀ x ∈ s, ∃ t ∈ c, ∀ y, (x, y) ∈ n → y ∈ t :=
