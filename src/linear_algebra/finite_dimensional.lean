/-
Copyright (c) 2019 Chris Hughes. All rights reserved.
Released under Apache 2.0 license as described in the file LICENSE.
Authors: Chris Hughes
-/
import linear_algebra.dimension
import ring_theory.principal_ideal_domain

/-!
# Finite dimensional vector spaces

Definition and basic properties of finite dimensional vector spaces, of their dimensions, and
of linear maps on such spaces.

## Main definitions

Assume `V` is a vector space over a field `K`. There are (at least) three equivalent definitions of
finite-dimensionality of `V`:

- it admits a finite basis.
- it is finitely generated.
- it is noetherian, i.e., every subspace is finitely generated.

We introduce a typeclass `finite_dimensional K V` capturing this property. For ease of transfer of
proof, it is defined using the third point of view, i.e., as `is_noetherian`. However, we prove
that all these points of view are equivalent, with the following lemmas
(in the namespace `finite_dimensional`):

- `exists_is_basis_finite` states that a finite-dimensional vector space has a finite basis
- `of_finite_basis` states that the existence of a finite basis implies finite-dimensionality
- `iff_fg` states that the space is finite-dimensional if and only if it is finitely generated

Also defined is `findim`, the dimension of a finite dimensional space, returning a `nat`,
as opposed to `dim`, which returns a `cardinal`. When the space has infinite dimension, its
`findim` is by convention set to `0`.

Preservation of finite-dimensionality and formulas for the dimension are given for
- submodules
- quotients (for the dimension of a quotient, see `findim_quotient_add_findim`)
- linear equivs, in `linear_equiv.finite_dimensional` and `linear_equiv.findim_eq`
- image under a linear map (the rank-nullity formula is in `findim_range_add_findim_ker`)

Basic properties of linear maps of a finite-dimensional vector space are given. Notably, the
equivalence of injectivity and surjectivity is proved in `linear_map.injective_iff_surjective`,
and the equivalence between left-inverse and right-inverse in `mul_eq_one_comm` and
`comp_eq_id_comm`.

## Implementation notes

Most results are deduced from the corresponding results for the general dimension (as a cardinal),
in `dimension.lean`. Not all results have been ported yet.

One of the characterizations of finite-dimensionality is in terms of finite generation. This
property is currently defined only for submodules, so we express it through the fact that the
maximal submodule (which, as a set, coincides with the whole space) is finitely generated. This is
not very convenient to use, although there are some helper functions. However, this becomes very
convenient when speaking of submodules which are finite-dimensional, as this notion coincides with
the fact that the submodule is finitely generated (as a submodule of the whole space). This
equivalence is proved in `submodule.fg_iff_finite_dimensional`.
-/

universes u v v' w
open_locale classical

open vector_space cardinal submodule module function

variables {K : Type u} {V : Type v} [field K] [add_comm_group V] [vector_space K V]
{V₂ : Type v'} [add_comm_group V₂] [vector_space K V₂]

/-- `finite_dimensional` vector spaces are defined to be noetherian modules.
Use `finite_dimensional.iff_fg` or `finite_dimensional.of_finite_basis` to prove finite dimension
from a conventional definition. -/
@[reducible] def finite_dimensional (K V : Type*) [field K]
  [add_comm_group V] [vector_space K V] := is_noetherian K V

namespace finite_dimensional

open is_noetherian

/-- A vector space is finite-dimensional if and only if its dimension (as a cardinal) is strictly
less than the first infinite cardinal `omega`. -/
lemma finite_dimensional_iff_dim_lt_omega : finite_dimensional K V ↔ dim K V < omega.{v} :=
begin
  cases exists_is_basis K V with b hb,
  have := is_basis.mk_eq_dim hb,
  simp only [lift_id] at this,
  rw [← this, lt_omega_iff_fintype, ← @set.set_of_mem_eq _ b, ← subtype.range_coe_subtype],
  split,
  { intro, resetI, convert finite_of_linear_independent hb.1, simp },
  { assume hbfinite,
    refine @is_noetherian_of_linear_equiv K (⊤ : submodule K V) V _
      _ _ _ _ (linear_equiv.of_top _ rfl) (id _),
    refine is_noetherian_of_fg_of_noetherian _ ⟨set.finite.to_finset hbfinite, _⟩,
    rw [set.finite.coe_to_finset, ← hb.2], refl }
end

/-- The dimension of a finite-dimensional vector space, as a cardinal, is strictly less than the
first infinite cardinal `omega`. -/
lemma dim_lt_omega (K V : Type*) [field K] [add_comm_group V] [vector_space K V] :
  ∀ [finite_dimensional K V], dim K V < omega.{v} :=
finite_dimensional_iff_dim_lt_omega.1

/-- In a finite dimensional space, there exists a finite basis. A basis is in general given as a
function from an arbitrary type to the vector space. Here, we think of a basis as a set (instead of
a function), and use as parametrizing type this set (and as a function the coercion
  `coe : s → V`).
-/
variables (K V)
lemma exists_is_basis_finite [finite_dimensional K V] :
  ∃ s : set V, (is_basis K (coe : s → V)) ∧ s.finite :=
begin
  cases exists_is_basis K V with s hs,
  exact ⟨s, hs, finite_of_linear_independent hs.1⟩
end

/-- In a finite dimensional space, there exists a finite basis. Provides the basis as a finset.
This is in contrast to `exists_is_basis_finite`, which provides a set and a `set.finite`.
-/
lemma exists_is_basis_finset [finite_dimensional K V] :
  ∃ b : finset V, is_basis K (coe : (↑b : set V) → V) :=
begin
  obtain ⟨s, s_basis, s_finite⟩ := exists_is_basis_finite K V,
  refine ⟨s_finite.to_finset, _⟩,
  rw set.finite.coe_to_finset,
  exact s_basis,
end

variables {K V}

/-- A vector space is finite-dimensional if and only if it is finitely generated. As the
finitely-generated property is a property of submodules, we formulate this in terms of the
maximal submodule, equal to the whole space as a set by definition.-/
lemma iff_fg :
  finite_dimensional K V ↔ (⊤ : submodule K V).fg :=
begin
  split,
  { introI h,
    rcases exists_is_basis_finite K V with ⟨s, s_basis, s_finite⟩,
    exact ⟨s_finite.to_finset, by { convert s_basis.2, simp }⟩ },
  { rintros ⟨s, hs⟩,
    rw [finite_dimensional_iff_dim_lt_omega, ← dim_top, ← hs],
    exact lt_of_le_of_lt (dim_span_le _) (lt_omega_iff_finite.2 (set.finite_mem_finset s)) }
end

/-- If a vector space has a finite basis, then it is finite-dimensional. -/
lemma of_finite_basis {ι : Type w} [fintype ι] {b : ι → V} (h : is_basis K b) :
  finite_dimensional K V :=
iff_fg.2 $ ⟨finset.univ.image b, by {convert h.2, simp} ⟩

/-- If a vector space has a finite basis, then it is finite-dimensional, finset style. -/
lemma of_finset_basis {b : finset V} (h : is_basis K (coe : (↑b : set V) -> V)) :
  finite_dimensional K V :=
iff_fg.2 $ ⟨b, by {convert h.2, simp} ⟩

/-- A subspace of a finite-dimensional space is also finite-dimensional. -/
instance finite_dimensional_submodule [finite_dimensional K V] (S : submodule K V) :
  finite_dimensional K S :=
finite_dimensional_iff_dim_lt_omega.2 (lt_of_le_of_lt (dim_submodule_le _) (dim_lt_omega K V))

/-- A quotient of a finite-dimensional space is also finite-dimensional. -/
instance finite_dimensional_quotient [finite_dimensional K V] (S : submodule K V) :
  finite_dimensional K (quotient S) :=
finite_dimensional_iff_dim_lt_omega.2 (lt_of_le_of_lt (dim_quotient_le _) (dim_lt_omega K V))

/-- The dimension of a finite-dimensional vector space as a natural number. Defined by convention to
be `0` if the space is infinite-dimensional. -/
noncomputable def findim (K V : Type*) [field K]
  [add_comm_group V] [vector_space K V] : ℕ :=
if h : dim K V < omega.{v} then classical.some (lt_omega.1 h) else 0

/-- In a finite-dimensional space, its dimension (seen as a cardinal) coincides with its `findim`. -/
lemma findim_eq_dim (K : Type u) (V : Type v) [field K]
  [add_comm_group V] [vector_space K V] [finite_dimensional K V] :
  (findim K V : cardinal.{v}) = dim K V :=
begin
  have : findim K V = classical.some (lt_omega.1 (dim_lt_omega K V)) :=
    dif_pos (dim_lt_omega K V),
  rw this,
  exact (classical.some_spec (lt_omega.1 (dim_lt_omega K V))).symm
end

/-- If a vector space has a finite basis, then its dimension (seen as a cardinal) is equal to the
cardinality of the basis. -/
lemma dim_eq_card_basis {ι : Type w} [fintype ι] {b : ι → V} (h : is_basis K b) :
  dim K V = fintype.card ι :=
by rw [←h.mk_range_eq_dim, cardinal.fintype_card,
       set.card_range_of_injective h.injective]


/-- If a vector space has a finite basis, then its dimension is equal to the cardinality of the
basis. -/
lemma findim_eq_card_basis {ι : Type w} [fintype ι] {b : ι → V} (h : is_basis K b) :
  findim K V = fintype.card ι :=
begin
  haveI : finite_dimensional K V := of_finite_basis h,
  have := dim_eq_card_basis h,
  rw ← findim_eq_dim at this,
  exact_mod_cast this
end

/-- If a vector space is finite-dimensional, then the cardinality of any basis is equal to its
`findim`. -/
lemma findim_eq_card_basis' [finite_dimensional K V] {ι : Type w} {b : ι → V} (h : is_basis K b) :
  (findim K V : cardinal.{w}) = cardinal.mk ι :=
begin
  rcases exists_is_basis_finite K V with ⟨s, s_basis, s_finite⟩,
  letI: fintype s := s_finite.fintype,
  have A : cardinal.mk s = fintype.card s := fintype_card _,
  have B : findim K V = fintype.card s := findim_eq_card_basis s_basis,
  have C : cardinal.lift.{w v} (cardinal.mk ι) = cardinal.lift.{v w} (cardinal.mk s) :=
    mk_eq_mk_of_basis h s_basis,
  rw [A, ← B, lift_nat_cast] at C,
  have : cardinal.lift.{w v} (cardinal.mk ι) = cardinal.lift.{w v} (findim K V),
    by { simp, exact C },
  exact (lift_inj.mp this).symm
end

/-- If a vector space has a finite basis, then its dimension is equal to the cardinality of the
basis. This lemma uses a `finset` instead of indexed types. -/
lemma findim_eq_card_finset_basis {b : finset V}
  (h : is_basis K (subtype.val : (↑b : set V) -> V)) :
  findim K V = finset.card b :=
by { rw [findim_eq_card_basis h, fintype.subtype_card], intros x, refl }

lemma equiv_fin {ι : Type*} [finite_dimensional K V] {v : ι → V} (hv : is_basis K v) :
  ∃ g : fin (findim K V) ≃ ι, is_basis K (v ∘ g) :=
begin
  have : (cardinal.mk (fin $ findim K V)).lift = (cardinal.mk ι).lift,
  { simp [cardinal.mk_fin (findim K V), ← findim_eq_card_basis' hv] },
  rcases cardinal.lift_mk_eq.mp this with ⟨g⟩,
  exact ⟨g, hv.comp _ g.bijective⟩
end

variables (K V)

lemma fin_basis [finite_dimensional K V] : ∃ v : fin (findim K V) → V, is_basis K v :=
let ⟨B, hB, B_fin⟩ := exists_is_basis_finite K V, ⟨g, hg⟩ := finite_dimensional.equiv_fin hB in
⟨coe ∘ g, hg⟩

variables {K V}

lemma cardinal_mk_le_findim_of_linear_independent
  [finite_dimensional K V] {ι : Type w} {b : ι → V} (h : linear_independent K b) :
  cardinal.mk ι ≤ findim K V :=
begin
  rw ← lift_le.{_ (max v w)},
  simpa [← findim_eq_dim K V] using
    cardinal_lift_le_dim_of_linear_independent.{_ _ _ (max v w)} h
end

lemma fintype_card_le_findim_of_linear_independent
  [finite_dimensional K V] {ι : Type*} [fintype ι] {b : ι → V} (h : linear_independent K b) :
  fintype.card ι ≤ findim K V :=
by simpa [fintype_card] using cardinal_mk_le_findim_of_linear_independent h

lemma finset_card_le_findim_of_linear_independent [finite_dimensional K V] {b : finset V}
  (h : linear_independent K (λ x, x : (↑b : set V) → V)) :
  b.card ≤ findim K V :=
begin
  rw ←fintype.card_coe,
  exact fintype_card_le_findim_of_linear_independent h,
end

lemma lt_omega_of_linear_independent {ι : Type w} [finite_dimensional K V]
  {v : ι → V} (h : linear_independent K v) :
  cardinal.mk ι < cardinal.omega :=
begin
  apply cardinal.lift_lt.1,
  apply lt_of_le_of_lt,
  apply linear_independent_le_dim h,
  rw [←findim_eq_dim, cardinal.lift_omega, cardinal.lift_nat_cast],
  apply cardinal.nat_lt_omega,
end

lemma not_linear_independent_of_infinite {ι : Type w} [inf : infinite ι] [finite_dimensional K V]
  (v : ι → V) : ¬ linear_independent K v :=
begin
  intro h_lin_indep,
  have : ¬ omega ≤ mk ι := not_le.mpr (lt_omega_of_linear_independent h_lin_indep),
  have : omega ≤ mk ι := infinite_iff.mp inf,
  contradiction
end

/-- A finite dimensional space has positive `findim` iff it has a nonzero element. -/
lemma findim_pos_iff_exists_ne_zero [finite_dimensional K V] : 0 < findim K V ↔ ∃ x : V, x ≠ 0 :=
iff.trans (by { rw ← findim_eq_dim, norm_cast }) (@dim_pos_iff_exists_ne_zero K V _ _ _)

/-- A finite dimensional space has positive `findim` iff it is nontrivial. -/
lemma findim_pos_iff [finite_dimensional K V] : 0 < findim K V ↔ nontrivial V :=
iff.trans (by { rw ← findim_eq_dim, norm_cast }) (@dim_pos_iff_nontrivial K V _ _ _)

/-- A nontrivial finite dimensional space has positive `findim`. -/
lemma findim_pos [finite_dimensional K V] [h : nontrivial V] : 0 < findim K V :=
findim_pos_iff.mpr h

section
open_locale big_operators
open finset

/--
If a finset has cardinality larger than the dimension of the space,
then there is a nontrivial linear relation amongst its elements.
-/
lemma exists_nontrivial_relation_of_dim_lt_card
  [finite_dimensional K V] {t : finset V} (h : findim K V < t.card) :
  ∃ f : V → K, ∑ e in t, f e • e = 0 ∧ ∃ x ∈ t, f x ≠ 0 :=
begin
  have := mt finset_card_le_findim_of_linear_independent (by { simpa using h }),
  rw linear_dependent_iff at this,
  obtain ⟨s, g, sum, z, zm, nonzero⟩ := this,
  -- Now we have to extend `g` to all of `t`, then to all of `V`.
  let f : V → K := λ x, if h : x ∈ t then if (⟨x, h⟩ : (↑t : set V)) ∈ s then g ⟨x, h⟩ else 0 else 0,
  -- and finally clean up the mess caused by the extension.
  refine ⟨f, _, _⟩,
  { dsimp [f],
    rw ← sum,
    fapply sum_bij_ne_zero (λ v hvt _, (⟨v, hvt⟩ : {v // v ∈ t})),
    { intros v hvt H, dsimp,
      rw [dif_pos hvt] at H,
      contrapose! H,
      rw [if_neg H, zero_smul], },
    { intros _ _ _ _ _ _, exact subtype.mk.inj, },
    { intros b hbs hb,
      use b,
      simpa only [hbs, exists_prop, dif_pos, mk_coe, and_true, if_true, finset.coe_mem,
        eq_self_iff_true, exists_prop_of_true, ne.def] using hb, },
    { intros a h₁, dsimp, rw [dif_pos h₁],
      intro h₂, rw [if_pos], contrapose! h₂,
      rw [if_neg h₂, zero_smul], }, },
  { refine ⟨z, z.2, _⟩, dsimp only [f], erw [dif_pos z.2, if_pos]; rwa [subtype.coe_eta] },
end

/--
If a finset has cardinality larger than `findim + 1`,
then there is a nontrivial linear relation amongst its elements,
such that the coefficients of the relation sum to zero.
-/
lemma exists_nontrivial_relation_sum_zero_of_dim_succ_lt_card
  [finite_dimensional K V] {t : finset V} (h : findim K V + 1 < t.card) :
  ∃ f : V → K, ∑ e in t, f e • e = 0 ∧ ∑ e in t, f e = 0 ∧ ∃ x ∈ t, f x ≠ 0 :=
begin
  -- Pick an element x₀ ∈ t,
  have card_pos : 0 < t.card := lt_trans (nat.succ_pos _) h,
  obtain ⟨x₀, m⟩ := (finset.card_pos.1 card_pos).bex,
  -- and apply the previous lemma to the {xᵢ - x₀}
  let shift : V ↪ V := ⟨λ x, x - x₀, add_left_injective (-x₀)⟩,
  let t' := (t.erase x₀).map shift,
  have h' : findim K V < t'.card,
  { simp only [t', card_map, finset.card_erase_of_mem m],
    exact nat.lt_pred_iff.mpr h, },
  -- to obtain a function `g`.
  obtain ⟨g, gsum, x₁, x₁_mem, nz⟩ := exists_nontrivial_relation_of_dim_lt_card h',
  -- Then obtain `f` by translating back by `x₀`,
  -- and setting the value of `f` at `x₀` to ensure `∑ e in t, f e = 0`.
  let f : V → K := λ z, if z = x₀ then - ∑ z in (t.erase x₀), g (z - x₀) else g (z - x₀),
  refine ⟨f, _ ,_ ,_⟩,
  -- After this, it's a matter of verifiying the properties,
  -- based on the corresponding properties for `g`.
  { show ∑ (e : V) in t, f e • e = 0,
    -- We prove this by splitting off the `x₀` term of the sum,
    -- which is itself a sum over `t.erase x₀`,
    -- combining the two sums, and
    -- observing that after reindexing we have exactly
    -- ∑ (x : V) in t', g x • x = 0.
    simp only [f],
    conv_lhs { apply_congr, skip, rw [ite_smul], },
    rw [finset.sum_ite],
    conv { congr, congr, apply_congr, simp [filter_eq', m], },
    conv { congr, congr, skip, apply_congr, simp [filter_ne'], },
    rw [sum_singleton, neg_smul, add_comm, ←sub_eq_add_neg, sum_smul, ←sum_sub_distrib],
    simp only [←smul_sub],
    -- At the end we have to reindex the sum, so we use `change` to
    -- express the summand using `shift`.
    change (∑ (x : V) in t.erase x₀, (λ e, g e • e) (shift x)) = 0,
    rw ←sum_map _ shift,
    exact gsum, },
  { show ∑ (e : V) in t, f e = 0,
    -- Again we split off the `x₀` term,
    -- observing that it exactly cancels the other terms.
    rw [← insert_erase m, sum_insert (not_mem_erase x₀ t)],
    dsimp [f],
    rw [if_pos rfl],
    conv_lhs { congr, skip, apply_congr, skip, rw if_neg (show x ≠ x₀, from (mem_erase.mp H).1), },
    exact neg_add_self _, },
  { show ∃ (x : V) (H : x ∈ t), f x ≠ 0,
    -- We can use x₁ + x₀.
    refine ⟨x₁ + x₀, _, _⟩,
    { rw finset.mem_map at x₁_mem,
      rcases x₁_mem with ⟨x₁, x₁_mem, rfl⟩,
      rw mem_erase at x₁_mem,
      simp only [x₁_mem, sub_add_cancel, function.embedding.coe_fn_mk], },
    { dsimp only [f],
      rwa [if_neg, add_sub_cancel],
      rw [add_left_eq_self], rintro rfl,
      simpa only [sub_eq_zero, exists_prop, finset.mem_map, embedding.coe_fn_mk, eq_self_iff_true,
        mem_erase, not_true, exists_eq_right, ne.def, false_and] using x₁_mem, } },
end

section
variables {L : Type*} [discrete_linear_ordered_field L]
variables {W : Type v} [add_comm_group W] [vector_space L W]

/--
A slight strengthening of `exists_nontrivial_relation_sum_zero_of_dim_succ_lt_card`
available when working over an ordered field:
we can ensure a positive coefficient, not just a nonzero coefficient.
-/
lemma exists_relation_sum_zero_pos_coefficient_of_dim_succ_lt_card
  [finite_dimensional L W] {t : finset W} (h : findim L W + 1 < t.card) :
  ∃ f : W → L, ∑ e in t, f e • e = 0 ∧ ∑ e in t, f e = 0 ∧ ∃ x ∈ t, 0 < f x :=
begin
  obtain ⟨f, sum, total, nonzero⟩ := exists_nontrivial_relation_sum_zero_of_dim_succ_lt_card h,
  exact ⟨f, sum, total, exists_pos_of_sum_zero_of_exists_nonzero f total nonzero⟩,
end

end

end

/-- If a submodule has maximal dimension in a finite dimensional space, then it is equal to the
whole space. -/
lemma eq_top_of_findim_eq [finite_dimensional K V] {S : submodule K V}
  (h : findim K S = findim K V) : S = ⊤ :=
begin
  cases exists_is_basis K S with bS hbS,
  have : linear_independent K (subtype.val : (subtype.val '' bS : set V) → V),
    from @linear_independent.image_subtype _ _ _ _ _ _ _ _ _
      (submodule.subtype S) hbS.1 (by simp),
  cases exists_subset_is_basis this with b hb,
  letI : fintype b := classical.choice (finite_of_linear_independent hb.2.1),
  letI : fintype (subtype.val '' bS) := classical.choice (finite_of_linear_independent this),
  letI : fintype bS := classical.choice (finite_of_linear_independent hbS.1),
  have : subtype.val '' bS = b, from set.eq_of_subset_of_card_le hb.1
    (by rw [set.card_image_of_injective _ subtype.val_injective, ← findim_eq_card_basis hbS,
         ← findim_eq_card_basis hb.2, h]; apply_instance),
  erw [← hb.2.2, subtype.range_coe, ← this, ← subtype_eq_val, span_image],
  have := hbS.2,
  erw [subtype.range_coe] at this,
  rw [this, map_top (submodule.subtype S), range_subtype],
end

variable (K)
/-- A field is one-dimensional as a vector space over itself. -/
@[simp] lemma findim_of_field : findim K K = 1 :=
begin
  have := dim_of_field K,
  rw [← findim_eq_dim] at this,
  exact_mod_cast this
end

/-- The vector space of functions on a fintype has finite dimension. -/
instance finite_dimensional_fintype_fun {ι : Type*} [fintype ι] :
  finite_dimensional K (ι → K) :=
by { rw [finite_dimensional_iff_dim_lt_omega, dim_fun'], exact nat_lt_omega _ }

/-- The vector space of functions on a fintype ι has findim equal to the cardinality of ι. -/
@[simp] lemma findim_fintype_fun_eq_card {ι : Type v} [fintype ι] :
  findim K (ι → K) = fintype.card ι :=
begin
  have : vector_space.dim K (ι → K) = fintype.card ι := dim_fun',
  rwa [← findim_eq_dim, nat_cast_inj] at this,
end

/-- The vector space of functions on `fin n` has findim equal to `n`. -/
@[simp] lemma findim_fin_fun {n : ℕ} : findim K (fin n → K) = n :=
by simp

/-- The submodule generated by a finite set is finite-dimensional. -/
theorem span_of_finite {A : set V} (hA : set.finite A) : finite_dimensional K (submodule.span K A) :=
is_noetherian_span_of_finite K hA

/-- The submodule generated by a single element is finite-dimensional. -/
instance (x : V) : finite_dimensional K (submodule.span K ({x} : set V)) := by {apply span_of_finite, simp}

end finite_dimensional

section zero_dim

open vector_space finite_dimensional

lemma finite_dimensional_of_dim_eq_zero (h : vector_space.dim K V = 0) : finite_dimensional K V :=
by rw [finite_dimensional_iff_dim_lt_omega, h]; exact cardinal.omega_pos

lemma findim_eq_zero_of_dim_eq_zero [finite_dimensional K V] (h : vector_space.dim K V = 0) :
  findim K V = 0 :=
begin
  convert findim_eq_dim K V,
  rw h, norm_cast
end

variables (K V)

lemma finite_dimensional_bot : finite_dimensional K (⊥ : submodule K V) :=
finite_dimensional_of_dim_eq_zero $ by simp

@[simp] lemma findim_bot : findim K (⊥ : submodule K V) = 0 :=
begin
  haveI := finite_dimensional_bot K V,
  convert findim_eq_dim K (⊥ : submodule K V),
  rw dim_bot, norm_cast
end

variables {K V}

lemma bot_eq_top_of_dim_eq_zero (h : vector_space.dim K V = 0) : (⊥ : submodule K V) = ⊤ :=
begin
  haveI := finite_dimensional_of_dim_eq_zero h,
  apply eq_top_of_findim_eq,
  rw [findim_bot, findim_eq_zero_of_dim_eq_zero h]
end

@[simp] theorem dim_eq_zero {S : submodule K V} : dim K S = 0 ↔ S = ⊥ :=
⟨λ h, (submodule.eq_bot_iff _).2 $ λ x hx, congr_arg subtype.val $
  ((submodule.eq_bot_iff _).1 $ eq.symm $ bot_eq_top_of_dim_eq_zero h) ⟨x, hx⟩ submodule.mem_top,
λ h, by rw [h, dim_bot]⟩

@[simp] theorem findim_eq_zero {S : submodule K V} [finite_dimensional K S] : findim K S = 0 ↔ S = ⊥ :=
by rw [← dim_eq_zero, ← findim_eq_dim, ← @nat.cast_zero cardinal, cardinal.nat_cast_inj]

end zero_dim

namespace submodule
open finite_dimensional

/-- A submodule is finitely generated if and only if it is finite-dimensional -/
theorem fg_iff_finite_dimensional (s : submodule K V) :
  s.fg ↔ finite_dimensional K s :=
⟨λh, is_noetherian_of_fg_of_noetherian s h,
 λh, by { rw ← map_subtype_top s, exact fg_map (iff_fg.1 h) }⟩

/-- A submodule contained in a finite-dimensional submodule is
finite-dimensional. -/
lemma finite_dimensional_of_le {S₁ S₂ : submodule K V} [finite_dimensional K S₂] (h : S₁ ≤ S₂) :
  finite_dimensional K S₁ :=
finite_dimensional_iff_dim_lt_omega.2 (lt_of_le_of_lt (dim_le_of_submodule _ _ h)
                                                      (dim_lt_omega K S₂))

/-- The inf of two submodules, the first finite-dimensional, is
finite-dimensional. -/
instance finite_dimensional_inf_left (S₁ S₂ : submodule K V) [finite_dimensional K S₁] :
  finite_dimensional K (S₁ ⊓ S₂ : submodule K V) :=
finite_dimensional_of_le inf_le_left

/-- The inf of two submodules, the second finite-dimensional, is
finite-dimensional. -/
instance finite_dimensional_inf_right (S₁ S₂ : submodule K V) [finite_dimensional K S₂] :
  finite_dimensional K (S₁ ⊓ S₂ : submodule K V) :=
finite_dimensional_of_le inf_le_right

/-- The sup of two finite-dimensional submodules is
finite-dimensional. -/
instance finite_dimensional_sup (S₁ S₂ : submodule K V) [h₁ : finite_dimensional K S₁]
  [h₂ : finite_dimensional K S₂] : finite_dimensional K (S₁ ⊔ S₂ : submodule K V) :=
begin
  rw ←submodule.fg_iff_finite_dimensional at *,
  exact submodule.fg_sup h₁ h₂
end

/-- In a finite-dimensional vector space, the dimensions of a submodule and of the corresponding
quotient add up to the dimension of the space. -/
theorem findim_quotient_add_findim [finite_dimensional K V] (s : submodule K V) :
  findim K s.quotient + findim K s = findim K V :=
begin
  have := dim_quotient_add_dim s,
  rw [← findim_eq_dim, ← findim_eq_dim, ← findim_eq_dim] at this,
  exact_mod_cast this
end

/-- The dimension of a submodule is bounded by the dimension of the ambient space. -/
lemma findim_le [finite_dimensional K V] (s : submodule K V) : findim K s ≤ findim K V :=
by { rw ← s.findim_quotient_add_findim, exact nat.le_add_left _ _ }

/-- The dimension of a strict submodule is strictly bounded by the dimension of the ambient space. -/
lemma findim_lt [finite_dimensional K V] {s : submodule K V} (h : s < ⊤) :
  findim K s < findim K V :=
begin
  rw [← s.findim_quotient_add_findim, add_comm],
  exact nat.lt_add_of_zero_lt_left _ _ (findim_pos_iff.mpr (quotient.nontrivial_of_lt_top _ h))
end

/-- The dimension of a quotient is bounded by the dimension of the ambient space. -/
lemma findim_quotient_le [finite_dimensional K V] (s : submodule K V) :
  findim K s.quotient ≤ findim K V :=
by { rw ← s.findim_quotient_add_findim, exact nat.le_add_right _ _ }

/-- The sum of the dimensions of s + t and s ∩ t is the sum of the dimensions of s and t -/
theorem dim_sup_add_dim_inf_eq (s t : submodule K V) [finite_dimensional K s]
  [finite_dimensional K t] : findim K ↥(s ⊔ t) + findim K ↥(s ⊓ t) = findim K ↥s + findim K ↥t :=
begin
  have key : dim K ↥(s ⊔ t) + dim K ↥(s ⊓ t) = dim K s + dim K t := dim_sup_add_dim_inf_eq s t,
  repeat { rw ←findim_eq_dim at key },
  norm_cast at key,
  exact key
end

lemma eq_top_of_disjoint [finite_dimensional K V] (s t : submodule K V)
  (hdim : findim K s + findim K t = findim K V)
  (hdisjoint : disjoint s t) : s ⊔ t = ⊤ :=
begin
  have h_findim_inf : findim K ↥(s ⊓ t) = 0,
  { rw [disjoint, le_bot_iff] at hdisjoint,
    rw [hdisjoint, findim_bot] },
  apply eq_top_of_findim_eq,
  rw ←hdim,
  convert s.dim_sup_add_dim_inf_eq t,
  rw h_findim_inf,
  refl,
end

end submodule

namespace linear_equiv
open finite_dimensional

/-- Finite dimensionality is preserved under linear equivalence. -/
protected theorem finite_dimensional (f : V ≃ₗ[K] V₂) [finite_dimensional K V] :
  finite_dimensional K V₂ :=
is_noetherian_of_linear_equiv f

/-- The dimension of a finite dimensional space is preserved under linear equivalence. -/
theorem findim_eq (f : V ≃ₗ[K] V₂) [finite_dimensional K V] :
  findim K V = findim K V₂ :=
begin
  haveI : finite_dimensional K V₂ := f.finite_dimensional,
  rcases exists_is_basis_finite K V with ⟨s, s_basis, s_finite⟩,
  letI : fintype s := s_finite.fintype,
  have A : findim K V = fintype.card s := findim_eq_card_basis s_basis,
  have : is_basis K (λx:s, f (subtype.val x)) := f.is_basis s_basis,
  have B : findim K V₂ = fintype.card s := findim_eq_card_basis this,
  rw [A, B]
end

end linear_equiv

namespace finite_dimensional

/-- If a submodule is less than or equal to a finite-dimensional
submodule with the same dimension, they are equal. -/
lemma eq_of_le_of_findim_eq {S₁ S₂ : submodule K V} [finite_dimensional K S₂] (hle : S₁ ≤ S₂)
  (hd : findim K S₁ = findim K S₂) : S₁ = S₂ :=
begin
  rw ←linear_equiv.findim_eq (submodule.comap_subtype_equiv_of_le hle) at hd,
  exact le_antisymm hle (submodule.comap_subtype_eq_top.1 (eq_top_of_findim_eq hd))
end

end finite_dimensional

namespace linear_map
open finite_dimensional

/-- On a finite-dimensional space, an injective linear map is surjective. -/
lemma surjective_of_injective [finite_dimensional K V] {f : V →ₗ[K] V}
  (hinj : injective f) : surjective f :=
begin
  have h := dim_eq_of_injective _ hinj,
  rw [← findim_eq_dim, ← findim_eq_dim, nat_cast_inj] at h,
  exact range_eq_top.1 (eq_top_of_findim_eq h.symm)
end

/-- On a finite-dimensional space, a linear map is injective if and only if it is surjective. -/
lemma injective_iff_surjective [finite_dimensional K V] {f : V →ₗ[K] V} :
  injective f ↔ surjective f :=
⟨surjective_of_injective,
  λ hsurj, let ⟨g, hg⟩ := f.exists_right_inverse_of_surjective (range_eq_top.2 hsurj) in
  have function.right_inverse g f, from linear_map.ext_iff.1 hg,
  (left_inverse_of_surjective_of_right_inverse
    (surjective_of_injective this.injective) this).injective⟩

lemma ker_eq_bot_iff_range_eq_top [finite_dimensional K V] {f : V →ₗ[K] V} :
  f.ker = ⊥ ↔ f.range = ⊤ :=
by rw [range_eq_top, ker_eq_bot, injective_iff_surjective]

/-- In a finite-dimensional space, if linear maps are inverse to each other on one side then they
are also inverse to each other on the other side. -/
lemma mul_eq_one_of_mul_eq_one [finite_dimensional K V] {f g : V →ₗ[K] V} (hfg : f * g = 1) :
  g * f = 1 :=
have ginj : injective g, from has_left_inverse.injective
  ⟨f, (λ x, show (f * g) x = (1 : V →ₗ[K] V) x, by rw hfg; refl)⟩,
let ⟨i, hi⟩ := g.exists_right_inverse_of_surjective
  (range_eq_top.2 (injective_iff_surjective.1 ginj)) in
have f * (g * i) = f * 1, from congr_arg _ hi,
by rw [← mul_assoc, hfg, one_mul, mul_one] at this; rwa ← this

/-- In a finite-dimensional space, linear maps are inverse to each other on one side if and only if
they are inverse to each other on the other side. -/
lemma mul_eq_one_comm [finite_dimensional K V] {f g : V →ₗ[K] V} : f * g = 1 ↔ g * f = 1 :=
⟨mul_eq_one_of_mul_eq_one, mul_eq_one_of_mul_eq_one⟩

/-- In a finite-dimensional space, linear maps are inverse to each other on one side if and only if
they are inverse to each other on the other side. -/
lemma comp_eq_id_comm [finite_dimensional K V] {f g : V →ₗ[K] V} : f.comp g = id ↔ g.comp f = id :=
mul_eq_one_comm

/-- The image under an onto linear map of a finite-dimensional space is also finite-dimensional. -/
lemma finite_dimensional_of_surjective [h : finite_dimensional K V]
  (f : V →ₗ[K] V₂) (hf : f.range = ⊤) : finite_dimensional K V₂ :=
is_noetherian_of_surjective V f hf

/-- The range of a linear map defined on a finite-dimensional space is also finite-dimensional. -/
instance finite_dimensional_range [h : finite_dimensional K V] (f : V →ₗ[K] V₂) :
  finite_dimensional K f.range :=
f.quot_ker_equiv_range.finite_dimensional

/-- rank-nullity theorem : the dimensions of the kernel and the range of a linear map add up to
the dimension of the source space. -/
theorem findim_range_add_findim_ker [finite_dimensional K V] (f : V →ₗ[K] V₂) :
  findim K f.range + findim K f.ker = findim K V :=
by { rw [← f.quot_ker_equiv_range.findim_eq], exact submodule.findim_quotient_add_findim _ }

end linear_map

namespace linear_equiv
open finite_dimensional
variables [finite_dimensional K V]

/-- The linear equivalence corresponging to an injective endomorphism. -/
noncomputable def of_injective_endo (f : V →ₗ[K] V) (h_inj : f.ker = ⊥) : V ≃ₗ[K] V :=
(linear_equiv.of_injective f h_inj).trans (linear_equiv.of_top _ (linear_map.ker_eq_bot_iff_range_eq_top.1 h_inj))

lemma of_injective_endo_to_fun (f : V →ₗ[K] V) (h_inj : f.ker = ⊥) :
  (of_injective_endo f h_inj).to_fun = f := rfl

lemma of_injective_endo_right_inv (f : V →ₗ[K] V) (h_inj : f.ker = ⊥) :
  f * (of_injective_endo f h_inj).symm = 1 :=
begin
  ext,
  simp only [linear_map.one_app, linear_map.mul_app],
  change f ((of_injective_endo f h_inj).symm x) = x,
  rw ← linear_equiv.inv_fun_apply (of_injective_endo f h_inj),
  apply (of_injective_endo f h_inj).right_inv,
end

lemma of_injective_endo_left_inv (f : V →ₗ[K] V) (h_inj : f.ker = ⊥) :
  ((of_injective_endo f h_inj).symm : V →ₗ[K] V) * f = 1 :=
begin
  ext,
  simp only [linear_map.one_app, linear_map.mul_app],
  change (of_injective_endo f h_inj).symm (f x) = x,
  rw ← linear_equiv.inv_fun_apply (of_injective_endo f h_inj),
  apply (of_injective_endo f h_inj).left_inv,
end

end linear_equiv

namespace linear_map

lemma is_unit_iff [finite_dimensional K V] (f : V →ₗ[K] V): is_unit f ↔ f.ker = ⊥ :=
begin
  split,
  { intro h_is_unit,
    rcases h_is_unit with ⟨u, hu⟩,
    rw [←hu, linear_map.ker_eq_bot'],
    intros x hx,
    change (1 : V →ₗ[K] V) x = 0,
    rw ← u.inv_val,
    change u.inv (u x) = 0,
    simp [hx] },
  { intro h_inj,
    use ⟨f, (linear_equiv.of_injective_endo f h_inj).symm.to_linear_map,
      linear_equiv.of_injective_endo_right_inv f h_inj, linear_equiv.of_injective_endo_left_inv f h_inj⟩,
    refl }
end

end linear_map

open vector_space finite_dimensional

section top

@[simp]
theorem findim_top [finite_dimensional K V] : findim K (⊤ : submodule K V) = findim K V :=
linear_equiv.findim_eq $ linear_equiv.of_top ⊤ rfl

end top

namespace linear_map

theorem injective_iff_surjective_of_findim_eq_findim [finite_dimensional K V]
  [finite_dimensional K V₂] (H : findim K V = findim K V₂) {f : V →ₗ[K] V₂} :
  function.injective f ↔ function.surjective f :=
begin
  have := findim_range_add_findim_ker f,
  rw [← ker_eq_bot, ← range_eq_top], refine ⟨λ h, _, λ h, _⟩,
  { rw [h, findim_bot, add_zero, H] at this, exact eq_top_of_findim_eq this },
  { rw [h, findim_top, H] at this, exact findim_eq_zero.1 (add_right_injective _ this) }
end

theorem findim_le_findim_of_injective [finite_dimensional K V] [finite_dimensional K V₂]
  {f : V →ₗ[K] V₂} (hf : function.injective f) : findim K V ≤ findim K V₂ :=
calc  findim K V
    = findim K f.range + findim K f.ker : (findim_range_add_findim_ker f).symm
... = findim K f.range : by rw [ker_eq_bot.2 hf, findim_bot, add_zero]
... ≤ findim K V₂ : submodule.findim_le _

end linear_map

section

/-- An integral domain that is module-finite as an algebra over a field is a field. -/
noncomputable def field_of_finite_dimensional (F K : Type*) [field F] [integral_domain K]
  [algebra F K] [finite_dimensional F K] : field K :=
{ inv := λ x, if H : x = 0 then 0 else classical.some $
    (show function.surjective (algebra.lmul_left F K x), from
      linear_map.injective_iff_surjective.1 $ λ _ _, (mul_right_inj' H).1) 1,
  mul_inv_cancel := λ x hx, show x * dite _ _ _ = _, by { rw dif_neg hx,
    exact classical.some_spec ((show function.surjective (algebra.lmul_left F K x), from
      linear_map.injective_iff_surjective.1 $ λ _ _, (mul_right_inj' hx).1) 1) },
  inv_zero := dif_pos rfl,
  .. ‹integral_domain K› }

end

namespace submodule

lemma findim_mono [finite_dimensional K V] :
  monotone (λ (s : submodule K V), findim K s) :=
λ s t hst,
calc findim K s = findim K (comap t.subtype s)
  : linear_equiv.findim_eq (comap_subtype_equiv_of_le hst).symm
... ≤ findim K t : submodule.findim_le _

lemma lt_of_le_of_findim_lt_findim {s t : submodule K V}
  (le : s ≤ t) (lt : findim K s < findim K t) : s < t :=
lt_of_le_of_ne le (λ h, ne_of_lt lt (by rw h))

lemma lt_top_of_findim_lt_findim {s : submodule K V}
  (lt : findim K s < findim K V) : s < ⊤ :=
begin
  by_cases fin : (finite_dimensional K V),
  { haveI := fin,
    rw ← @findim_top K V at lt,
    exact lt_of_le_of_findim_lt_findim le_top lt },
  { exfalso,
    have : findim K V = 0 := dif_neg (mt finite_dimensional_iff_dim_lt_omega.mpr fin),
    rw this at lt,
    exact nat.not_lt_zero _ lt }
end

lemma findim_lt_findim_of_lt [finite_dimensional K V] {s t : submodule K V} (hst : s < t) :
  findim K s < findim K t :=
begin
  rw linear_equiv.findim_eq (comap_subtype_equiv_of_le (le_of_lt hst)).symm,
  refine findim_lt (lt_of_le_of_ne le_top _),
  intro h_eq_top,
  rw comap_subtype_eq_top at h_eq_top,
  apply not_le_of_lt hst h_eq_top,
end

end submodule

section span

open submodule

lemma findim_span_le_card (s : set V) [fin : fintype s] :
  findim K (span K s) ≤ s.to_finset.card :=
begin
  haveI := span_of_finite K ⟨fin⟩,
  have : dim K (span K s) ≤ (mk s : cardinal) := dim_span_le s,
  rw [←findim_eq_dim, cardinal.fintype_card, ←set.to_finset_card] at this,
  exact_mod_cast this
end

lemma findim_span_eq_card {ι : Type*} [fintype ι] {b : ι → V}
  (hb : linear_independent K b) :
  findim K (span K (set.range b)) = fintype.card ι :=
begin
  haveI : finite_dimensional K (span K (set.range b)) := span_of_finite K (set.finite_range b),
  have : dim K (span K (set.range b)) = (mk (set.range b) : cardinal) := dim_span hb,
  rwa [←findim_eq_dim, ←lift_inj, mk_range_eq_of_injective hb.injective,
    cardinal.fintype_card, lift_nat_cast, lift_nat_cast, nat_cast_inj] at this,
end

lemma findim_span_set_eq_card (s : set V) [fin : fintype s]
  (hs : linear_independent K (coe : s → V)) :
  findim K (span K s) = s.to_finset.card :=
begin
  haveI := span_of_finite K ⟨fin⟩,
  have : dim K (span K s) = (mk s : cardinal) := dim_span_set hs,
  rw [←findim_eq_dim, cardinal.fintype_card, ←set.to_finset_card] at this,
  exact_mod_cast this
end

lemma span_lt_of_subset_of_card_lt_findim {s : set V} [fintype s] {t : submodule K V}
  (subset : s ⊆ t) (card_lt : s.to_finset.card < findim K t) : span K s < t :=
lt_of_le_of_findim_lt_findim (span_le.mpr subset) (lt_of_le_of_lt (findim_span_le_card _) card_lt)

lemma span_lt_top_of_card_lt_findim {s : set V} [fintype s]
  (card_lt : s.to_finset.card < findim K V) : span K s < ⊤ :=
lt_top_of_findim_lt_findim (lt_of_le_of_lt (findim_span_le_card _) card_lt)

end span

section is_basis

lemma linear_independent_of_span_eq_top_of_card_eq_findim {ι : Type*} [fintype ι] {b : ι → V}
  (span_eq : span K (set.range b) = ⊤) (card_eq : fintype.card ι = findim K V) :
  linear_independent K b :=
linear_independent_iff'.mpr $ λ s g dependent i i_mem_s,
begin
  by_contra gx_ne_zero,
  -- We'll derive a contradiction by showing `b '' (univ \ {i})` of cardinality `n - 1`
  -- spans a vector space of dimension `n`.
  refine ne_of_lt (span_lt_top_of_card_lt_findim
    (show (b '' (set.univ \ {i})).to_finset.card < findim K V, from _)) _,
  { calc (b '' (set.univ \ {i})).to_finset.card = ((set.univ \ {i}).to_finset.image b).card
      : by rw [set.to_finset_card, fintype.card_of_finset]
    ... ≤ (set.univ \ {i}).to_finset.card : finset.card_image_le
    ... = (finset.univ.erase i).card : congr_arg finset.card (finset.ext (by simp [and_comm]))
    ... < finset.univ.card : finset.card_erase_lt_of_mem (finset.mem_univ i)
    ... = findim K V : card_eq },

  -- We already have that `b '' univ` spans the whole space,
  -- so we only need to show that the span of `b '' (univ \ {i})` contains each `b j`.
  refine trans (le_antisymm (span_mono (set.image_subset_range _ _)) (span_le.mpr _)) span_eq,
  rintros _ ⟨j, rfl, rfl⟩,
  -- The case that `j ≠ i` is easy because `b j ∈ b '' (univ \ {i})`.
  by_cases j_eq : j = i,
  swap,
  { refine subset_span ⟨j, (set.mem_diff _).mpr ⟨set.mem_univ _, _⟩, rfl⟩,
    exact mt set.mem_singleton_iff.mp j_eq },

  -- To show `b i ∈ span (b '' (univ \ {i}))`, we use that it's a weighted sum
  -- of the other `b j`s.
  rw [j_eq, mem_coe, show b i = -((g i)⁻¹ • (s.erase i).sum (λ j, g j • b j)), from _],
  { refine submodule.neg_mem _ (smul_mem _ _ (sum_mem _ (λ k hk, _))),
    obtain ⟨k_ne_i, k_mem⟩ := finset.mem_erase.mp hk,
    refine smul_mem _ _ (subset_span ⟨k, _, rfl⟩),
    simpa using k_mem },

  -- To show `b i` is a weighted sum of the other `b j`s, we'll rewrite this sum
  -- to have the form of the assumption `dependent`.
  apply eq_neg_of_add_eq_zero,
  calc b i + (g i)⁻¹ • (s.erase i).sum (λ j, g j • b j)
      = (g i)⁻¹ • (g i • b i + (s.erase i).sum (λ j, g j • b j))
    : by rw [smul_add, ←mul_smul, inv_mul_cancel gx_ne_zero, one_smul]
  ... = (g i)⁻¹ • 0 : congr_arg _ _
  ... = 0           : smul_zero _,
  -- And then it's just a bit of manipulation with finite sums.
  rwa [← finset.insert_erase i_mem_s, finset.sum_insert (finset.not_mem_erase _ _)] at dependent
end

/-- A finite family of vectors is linearly independent if and only if
its cardinality equals the dimension of its span. -/
lemma linear_independent_iff_card_eq_findim_span {ι : Type*} [fintype ι] {b : ι → V} :
  linear_independent K b ↔ fintype.card ι = findim K (span K (set.range b)) :=
begin
  split,
  { intro h,
    exact (findim_span_eq_card h).symm },
  { intro hc,
    let f := (submodule.subtype (span K (set.range b))),
    let b' : ι → span K (set.range b) :=
      λ i, ⟨b i, mem_span.2 (λ p hp, hp (set.mem_range_self _))⟩,
    have hs : span K (set.range b') = ⊤,
    { rw eq_top_iff',
      intro x,
      have h : span K (f '' (set.range b')) = map f (span K (set.range b')) := span_image f,
      have hf : f '' (set.range b') = set.range b, { ext x, simp [set.mem_image, set.mem_range] },
      rw hf at h,
      have hx : (x : V) ∈ span K (set.range b) := x.property,
      conv at hx { congr, skip, rw h },
      simpa [mem_map] using hx },
    have hi : disjoint (span K (set.range b')) f.ker, by simp,
    convert (linear_independent_of_span_eq_top_of_card_eq_findim hs hc).image hi }
end

lemma is_basis_of_span_eq_top_of_card_eq_findim {ι : Type*} [fintype ι] {b : ι → V}
  (span_eq : span K (set.range b) = ⊤) (card_eq : fintype.card ι = findim K V) :
  is_basis K b :=
⟨linear_independent_of_span_eq_top_of_card_eq_findim span_eq card_eq, span_eq⟩

lemma finset_is_basis_of_span_eq_top_of_card_eq_findim {s : finset V}
  (span_eq : span K (↑s : set V) = ⊤) (card_eq : s.card = findim K V) :
  is_basis K (coe : (↑s : set V) → V) :=
is_basis_of_span_eq_top_of_card_eq_findim
  ((@subtype.range_coe_subtype _ (λ x, x ∈ s)).symm ▸ span_eq)
  (trans (fintype.card_coe _) card_eq)

lemma set_is_basis_of_span_eq_top_of_card_eq_findim {s : set V} [fintype s]
  (span_eq : span K s = ⊤) (card_eq : s.to_finset.card = findim K V) :
  is_basis K (λ (x : s), (x : V)) :=
is_basis_of_span_eq_top_of_card_eq_findim
  ((@subtype.range_coe_subtype _ s).symm ▸ span_eq)
  (trans s.to_finset_card.symm card_eq)

lemma span_eq_top_of_linear_independent_of_card_eq_findim
  {ι : Type*} [hι : nonempty ι] [fintype ι] {b : ι → V}
  (lin_ind : linear_independent K b) (card_eq : fintype.card ι = findim K V) :
  span K (set.range b) = ⊤ :=
begin
  by_cases fin : (finite_dimensional K V),
  { haveI := fin,
    by_contra ne_top,
    have lt_top : span K (set.range b) < ⊤ := lt_of_le_of_ne le_top ne_top,
    exact ne_of_lt (submodule.findim_lt lt_top) (trans (findim_span_eq_card lin_ind) card_eq) },
  { exfalso,
    apply ne_of_lt (fintype.card_pos_iff.mpr hι),
    symmetry,
    calc fintype.card ι = findim K V : card_eq
                    ... = 0 : dif_neg (mt finite_dimensional_iff_dim_lt_omega.mpr fin) }
end

lemma is_basis_of_linear_independent_of_card_eq_findim
  {ι : Type*} [nonempty ι] [fintype ι] {b : ι → V}
  (lin_ind : linear_independent K b) (card_eq : fintype.card ι = findim K V) :
  is_basis K b :=
⟨lin_ind, span_eq_top_of_linear_independent_of_card_eq_findim lin_ind card_eq⟩

lemma finset_is_basis_of_linear_independent_of_card_eq_findim
  {s : finset V} (hs : s.nonempty)
  (lin_ind : linear_independent K (coe : (↑s : set V) → V)) (card_eq : s.card = findim K V) :
  is_basis K (coe : (↑s : set V) → V) :=
@is_basis_of_linear_independent_of_card_eq_findim _ _ _ _ _ _
  ⟨(⟨hs.some, hs.some_spec⟩ : (↑s : set V))⟩ _ _
  lin_ind
  (trans (fintype.card_coe _) card_eq)

lemma set_is_basis_of_linear_independent_of_card_eq_findim
  {s : set V} [nonempty s] [fintype s]
  (lin_ind : linear_independent K (coe : s → V)) (card_eq : s.to_finset.card = findim K V) :
  is_basis K (coe : s → V) :=
is_basis_of_linear_independent_of_card_eq_findim lin_ind (trans s.to_finset_card.symm card_eq)

<<<<<<< HEAD
lemma findim_one_implies_equal {F E : Type*} [field F] [field E] [algebra F E]
  (E_dim : findim F E = 1) : (⊤ : subalgebra F E) = ⊥ :=
begin
  ext,
  apply iff_of_true algebra.mem_top,
  set s : set E := {1} with hs,
  have : fintype s := unique.fintype,
  have s_lin_ind : linear_independent F (coe : s → E) := linear_independent_singleton one_ne_zero,
  have s_card : s.to_finset.card = findim F E := by change s.to_finset.card with 1; rw E_dim,
  obtain ⟨_, s_spans⟩ := set_is_basis_of_linear_independent_of_card_eq_findim s_lin_ind s_card,
  have x_in_span_one : x ∈ submodule.span F s :=
  begin
    rw subtype.range_coe at s_spans,
    rw s_spans,
    exact submodule.mem_top,
  end,
  obtain ⟨a, ha⟩ := submodule.mem_span_singleton.mp x_in_span_one,
  rw algebra.mem_bot,
  exact ⟨a, by rw [← ha, algebra.smul_def, mul_one]⟩,
end

end is_basis
=======
end is_basis

namespace module
namespace End

lemma exists_ker_pow_eq_ker_pow_succ [finite_dimensional K V] (f : End K V) :
  ∃ (k : ℕ), k ≤ findim K V ∧ (f ^ k).ker = (f ^ k.succ).ker :=
begin
  classical,
  by_contradiction h_contra,
  simp_rw [not_exists, not_and] at h_contra,
  have h_le_ker_pow : ∀ (n : ℕ), n ≤ (findim K V).succ → n ≤ findim K (f ^ n).ker,
  { intros n hn,
    induction n with n ih,
    { exact zero_le (findim _ _) },
    { have h_ker_lt_ker : (f ^ n).ker < (f ^ n.succ).ker,
      { refine lt_of_le_of_ne _ (h_contra n (nat.le_of_succ_le_succ hn)),
        rw pow_succ,
        apply linear_map.ker_le_ker_comp },
      have h_findim_lt_findim : findim K (f ^ n).ker < findim K (f ^ n.succ).ker,
      { apply submodule.findim_lt_findim_of_lt h_ker_lt_ker },
      calc
        n.succ ≤ (findim K ↥(linear_map.ker (f ^ n))).succ :
            nat.succ_le_succ (ih (nat.le_of_succ_le hn))
        ... ≤ findim K ↥(linear_map.ker (f ^ n.succ)) :
            nat.succ_le_of_lt h_findim_lt_findim } },
  have h_le_findim_V : ∀ n, findim K (f ^ n).ker ≤ findim K V :=
    λ n, submodule.findim_le _,
  have h_any_n_lt: ∀ n, n ≤ (findim K V).succ → n ≤ findim K V :=
    λ n hn, (h_le_ker_pow n hn).trans (h_le_findim_V n),
  show false,
    from nat.not_succ_le_self _ (h_any_n_lt (findim K V).succ (findim K V).succ.le_refl),
end

lemma ker_pow_constant {f : End K V} {k : ℕ} (h : (f ^ k).ker = (f ^ k.succ).ker) :
  ∀ m, (f ^ k).ker = (f ^ (k + m)).ker
| 0 := by simp
| (m + 1) :=
  begin
    apply le_antisymm,
    { rw [add_comm, pow_add],
      apply linear_map.ker_le_ker_comp },
    { rw [ker_pow_constant m, add_comm m 1, ←add_assoc, pow_add, pow_add f k m],
      change linear_map.ker ((f ^ (k + 1)).comp (f ^ m)) ≤ linear_map.ker ((f ^ k).comp (f ^ m)),
      rw [linear_map.ker_comp, linear_map.ker_comp, h, nat.add_one],
      exact le_refl _, }
  end

lemma ker_pow_eq_ker_pow_findim_of_le [finite_dimensional K V]
  {f : End K V} {m : ℕ} (hm : findim K V ≤ m) :
  (f ^ m).ker = (f ^ findim K V).ker :=
begin
  obtain ⟨k, h_k_le, hk⟩ :
    ∃ k, k ≤ findim K V ∧ linear_map.ker (f ^ k) = linear_map.ker (f ^ k.succ) :=
    exists_ker_pow_eq_ker_pow_succ f,
  calc (f ^ m).ker = (f ^ (k + (m - k))).ker :
      by rw nat.add_sub_of_le (h_k_le.trans hm)
    ...  = (f ^ k).ker : by rw ker_pow_constant hk _
    ...  = (f ^ (k + (findim K V - k))).ker : ker_pow_constant hk (findim K V - k)
    ...  = (f ^ findim K V).ker : by rw nat.add_sub_of_le h_k_le
end

lemma ker_pow_le_ker_pow_findim [finite_dimensional K V] (f : End K V) (m : ℕ) :
  (f ^ m).ker ≤ (f ^ findim K V).ker :=
begin
  by_cases h_cases: m < findim K V,
  { rw [←nat.add_sub_of_le (nat.le_of_lt h_cases), add_comm, pow_add],
    apply linear_map.ker_le_ker_comp },
  { rw [ker_pow_eq_ker_pow_findim_of_le (le_of_not_lt h_cases)],
    exact le_refl _ }
end

end End
end module
>>>>>>> a18be379
<|MERGE_RESOLUTION|>--- conflicted
+++ resolved
@@ -1022,7 +1022,6 @@
   is_basis K (coe : s → V) :=
 is_basis_of_linear_independent_of_card_eq_findim lin_ind (trans s.to_finset_card.symm card_eq)
 
-<<<<<<< HEAD
 lemma findim_one_implies_equal {F E : Type*} [field F] [field E] [algebra F E]
   (E_dim : findim F E = 1) : (⊤ : subalgebra F E) = ⊥ :=
 begin
@@ -1044,8 +1043,6 @@
   exact ⟨a, by rw [← ha, algebra.smul_def, mul_one]⟩,
 end
 
-end is_basis
-=======
 end is_basis
 
 namespace module
@@ -1119,5 +1116,4 @@
 end
 
 end End
-end module
->>>>>>> a18be379
+end module