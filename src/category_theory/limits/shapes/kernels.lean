/-
Copyright (c) 2019 Scott Morrison. All rights reserved.
Released under Apache 2.0 license as described in the file LICENSE.
Authors: Scott Morrison, Markus Himmel
-/
import category_theory.limits.shapes.zero

/-!
# Kernels and cokernels

In a category with zero morphisms, the kernel of a morphism `f : X ⟶ Y` is the equalizer of `f`
and `0 : X ⟶ Y`. (Similarly the cokernel is the coequalizer.)

The basic definitions are
* `kernel : (X ⟶ Y) → C`
* `kernel.ι : kernel f ⟶ X`
* `kernel.condition : kernel.ι f ≫ f = 0` and
* `kernel.lift (k : W ⟶ X) (h : k ≫ f = 0) : W ⟶ kernel f` (as well as the dual versions)

## Main statements

Besides the definition and lifts, we prove
* `kernel.ι_zero_is_iso`: a kernel map of a zero morphism is an isomorphism
* `kernel.eq_zero_of_epi_kernel`: if `kernel.ι f` is an epimorphism, then `f = 0`
* `kernel.of_mono`: the kernel of a monomorphism is the zero object
* `kernel.lift_mono`: the lift of a monomorphism `k : W ⟶ X` such that `k ≫ f = 0`
  is still a monomorphism
* `kernel.is_limit_cone_zero_cone`: if our category has a zero object, then the map from the zero
  obect is a kernel map of any monomorphism
* `kernel.ι_of_zero`: `kernel.ι (0 : X ⟶ Y)` is an isomorphism

and the corresponding dual statements.

## Future work
* TODO: connect this with existing working in the group theory and ring theory libraries.

## Implementation notes
As with the other special shapes in the limits library, all the definitions here are given as
`abbreviation`s of the general statements for limits, so all the `simp` lemmas and theorems about
general limits can be used.

## References

* [F. Borceux, *Handbook of Categorical Algebra 2*][borceux-vol2]
-/

universes v u

open category_theory
open category_theory.limits.walking_parallel_pair

namespace category_theory.limits

variables {C : Type u} [category.{v} C]
variables [has_zero_morphisms C]

/-- A morphism `f` has a kernel if the functor `parallel_pair f 0` has a limit. -/
abbreviation has_kernel {X Y : C} (f : X ⟶ Y) : Type (max u v) := has_limit (parallel_pair f 0)
/-- A morphism `f` has a cokernel if the functor `parallel_pair f 0` has a colimit. -/
abbreviation has_cokernel {X Y : C} (f : X ⟶ Y) : Type (max u v) := has_colimit (parallel_pair f 0)

variables {X Y : C} (f : X ⟶ Y)

section

/-- A kernel fork is just a fork where the second morphism is a zero morphism. -/
abbreviation kernel_fork := fork f 0

variables {f}

@[simp, reassoc] lemma kernel_fork.condition (s : kernel_fork f) : fork.ι s ≫ f = 0 :=
by erw [fork.condition, has_zero_morphisms.comp_zero]

@[simp] lemma kernel_fork.app_one (s : kernel_fork f) : s.π.app one = 0 :=
by rw [←fork.app_zero_left, kernel_fork.condition]

/-- A morphism `ι` satisfying `ι ≫ f = 0` determines a kernel fork over `f`. -/
abbreviation kernel_fork.of_ι {Z : C} (ι : Z ⟶ X) (w : ι ≫ f = 0) : kernel_fork f :=
fork.of_ι ι $ by rw [w, has_zero_morphisms.comp_zero]

@[simp] lemma kernel_fork.ι_of_ι {X Y P : C} (f : X ⟶ Y) (ι : P ⟶ X) (w : ι ≫ f = 0) :
  fork.ι (kernel_fork.of_ι ι w) = ι := rfl

/-- If `s` is a limit kernel fork and `k : W ⟶ X` satisfies ``k ≫ f = 0`, then there is some
    `l : W ⟶ s.X` sich that `l ≫ fork.ι s = k`. -/
def kernel_fork.is_limit.lift' {s : kernel_fork f} (hs : is_limit s) {W : C} (k : W ⟶ X)
  (h : k ≫ f = 0) : {l : W ⟶ s.X // l ≫ fork.ι s = k} :=
⟨hs.lift $ kernel_fork.of_ι _ h, hs.fac _ _⟩

end

section
variables [has_kernel f]

/-- The kernel of a morphism, expressed as the equalizer with the 0 morphism. -/
abbreviation kernel : C := equalizer f 0

/-- The map from `kernel f` into the source of `f`. -/
abbreviation kernel.ι : kernel f ⟶ X := equalizer.ι f 0

@[simp, reassoc] lemma kernel.condition : kernel.ι f ≫ f = 0 :=
kernel_fork.condition _

/-- Given any morphism `k : W ⟶ X` satisfying `k ≫ f = 0`, `k` factors through `kernel.ι f`
    via `kernel.lift : W ⟶ kernel f`. -/
abbreviation kernel.lift {W : C} (k : W ⟶ X) (h : k ≫ f = 0) : W ⟶ kernel f :=
limit.lift (parallel_pair f 0) (kernel_fork.of_ι k h)

@[simp, reassoc]
lemma kernel.lift_ι {W : C} (k : W ⟶ X) (h : k ≫ f = 0) : kernel.lift f k h ≫ kernel.ι f = k :=
limit.lift_π _ _

@[simp]
lemma kernel.lift_zero {W : C} {h} : kernel.lift f (0 : W ⟶ X) h = 0 :=
by { ext, simp, }

instance kernel.lift_mono {W : C} (k : W ⟶ X) (h : k ≫ f = 0) [mono k] : mono (kernel.lift f k h) :=
⟨λ Z g g' w,
begin
  replace w := w =≫ kernel.ι f,
  simp only [category.assoc, kernel.lift_ι] at w,
  exact (cancel_mono k).1 w,
end⟩

/-- Any morphism `k : W ⟶ X` satisfying `k ≫ f = 0` induces a morphism `l : W ⟶ kernel f` such that
    `l ≫ kernel.ι f = k`. -/
def kernel.lift' {W : C} (k : W ⟶ X) (h : k ≫ f = 0) : {l : W ⟶ kernel f // l ≫ kernel.ι f = k} :=
⟨kernel.lift f k h, kernel.lift_ι _ _ _⟩

/-- Every kernel of the zero morphism is an isomorphism -/
instance kernel.ι_zero_is_iso [has_kernel (0 : X ⟶ Y)] :
  is_iso (kernel.ι (0 : X ⟶ Y)) :=
equalizer.ι_of_self _

lemma eq_zero_of_epi_kernel [epi (kernel.ι f)] : f = 0 :=
(cancel_epi (kernel.ι f)).1 (by simp)

variables {f}

lemma kernel_not_epi_of_nonzero (w : f ≠ 0) : ¬epi (kernel.ι f) :=
λ I, by exactI w (eq_zero_of_epi_kernel f)

lemma kernel_not_iso_of_nonzero (w : f ≠ 0) : (is_iso (kernel.ι f)) → false :=
λ I, kernel_not_epi_of_nonzero w $ by { resetI, apply_instance }

end

section has_zero_object
variables [has_zero_object C]

local attribute [instance] has_zero_object.has_zero

/-- The morphism from the zero object determines a cone on a kernel diagram -/
def kernel.zero_cone : cone (parallel_pair f 0) :=
{ X := 0,
  π := { app := λ j, 0 }}

/-- The map from the zero object is a kernel of a monomorphism -/
def kernel.is_limit_cone_zero_cone [mono f] : is_limit (kernel.zero_cone f) :=
fork.is_limit.mk _ (λ s, 0)
  (λ s, by { erw has_zero_morphisms.zero_comp,
    convert (zero_of_comp_mono f _).symm,
    exact kernel_fork.condition _ })
  (λ _ _ _, zero_of_to_zero _)

/-- The kernel of a monomorphism is isomorphic to the zero object -/
def kernel.of_mono [has_kernel f] [mono f] : kernel f ≅ 0 :=
functor.map_iso (cones.forget _) $ is_limit.unique_up_to_iso
  (limit.is_limit (parallel_pair f 0)) (kernel.is_limit_cone_zero_cone f)

/-- The kernel morphism of a monomorphism is a zero morphism -/
lemma kernel.ι_of_mono [has_kernel f] [mono f] : kernel.ι f = 0 :=
zero_of_source_iso_zero _ (kernel.of_mono f)

end has_zero_object

section transport

/-- If `i` is an isomorphism such that `l ≫ i.hom = f`, then any kernel of `f` is a kernel of `l`.-/
def is_kernel.of_comp_iso {Z : C} (l : X ⟶ Z) (i : Z ≅ Y) (h : l ≫ i.hom = f)
  {s : kernel_fork f} (hs : is_limit s) : is_limit (kernel_fork.of_ι (fork.ι s) $
    show fork.ι s ≫ l = 0, by simp [←i.comp_inv_eq.2 h.symm]) :=
fork.is_limit.mk _
  (λ s, hs.lift $ kernel_fork.of_ι (fork.ι s) $ by simp [←h])
  (λ s, by simp)
  (λ s m h, by { apply fork.is_limit.hom_ext hs, simpa using h walking_parallel_pair.zero })

/-- If `i` is an isomorphism such that `l ≫ i.hom = f`, then the kernel of `f` is a kernel of `l`.-/
def kernel.of_comp_iso [has_kernel f]
  {Z : C} (l : X ⟶ Z) (i : Z ≅ Y) (h : l ≫ i.hom = f) :
  is_limit (kernel_fork.of_ι (kernel.ι f) $
    show kernel.ι f ≫ l = 0, by simp [←i.comp_inv_eq.2 h.symm]) :=
is_kernel.of_comp_iso f l i h $ limit.is_limit _

/-- If `s` is any limit kernel cone over `f` and if  `i` is an isomorphism such that
    `i.hom ≫ s.ι  = l`, then `l` is a kernel of `f`. -/
def is_kernel.iso_kernel {Z : C} (l : Z ⟶ X) {s : kernel_fork f} (hs : is_limit s)
  (i : Z ≅ s.X) (h : i.hom ≫ fork.ι s = l) : is_limit (kernel_fork.of_ι l $
    show l ≫ f = 0, by simp [←h]) :=
is_limit.of_iso_limit hs $ cones.ext i.symm $ λ j,
  by { cases j, { exact (iso.eq_inv_comp i).2 h }, { simp } }

/-- If `i` is an isomorphism such that `i.hom ≫ kernel.ι f = l`, then `l` is a kernel of `f`. -/
def kernel.iso_kernel [has_kernel f]
  {Z : C} (l : Z ⟶ X) (i : Z ≅ kernel f) (h : i.hom ≫ kernel.ι f = l) :
  is_limit (kernel_fork.of_ι l $ by simp [←h]) :=
is_kernel.iso_kernel f l (limit.is_limit _) i h

end transport

section
variables (X Y)

/-- The kernel morphism of a zero morphism is an isomorphism -/
def kernel.ι_of_zero [has_kernel (0 : X ⟶ Y)] : is_iso (kernel.ι (0 : X ⟶ Y)) :=
equalizer.ι_of_self _

end

section

/-- A cokernel cofork is just a cofork where the second morphism is a zero morphism. -/
abbreviation cokernel_cofork := cofork f 0

variables {f}

@[simp, reassoc] lemma cokernel_cofork.condition (s : cokernel_cofork f) : f ≫ cofork.π s = 0 :=
by rw [cofork.condition, has_zero_morphisms.zero_comp]

@[simp] lemma cokernel_cofork.app_zero (s : cokernel_cofork f) : s.ι.app zero = 0 :=
by rw [←cofork.left_app_one, cokernel_cofork.condition]

/-- A morphism `π` satisfying `f ≫ π = 0` determines a cokernel cofork on `f`. -/
abbreviation cokernel_cofork.of_π {Z : C} (π : Y ⟶ Z) (w : f ≫ π = 0) : cokernel_cofork f :=
cofork.of_π π $ by rw [w, has_zero_morphisms.zero_comp]

@[simp] lemma cokernel_cofork.π_of_π {X Y P : C} (f : X ⟶ Y) (π : Y ⟶ P) (w : f ≫ π = 0) :
  cofork.π (cokernel_cofork.of_π π w) = π := rfl

/-- If `s` is a colimit cokernel cofork, then every `k : Y ⟶ W` satisfying `f ≫ k = 0` induces
    `l : s.X ⟶ W` such that `cofork.π s ≫ l = k`. -/
def cokernel_cofork.is_colimit.desc' {s : cokernel_cofork f} (hs : is_colimit s) {W : C} (k : Y ⟶ W)
  (h : f ≫ k = 0) : {l : s.X ⟶ W // cofork.π s ≫ l = k} :=
⟨hs.desc $ cokernel_cofork.of_π _ h, hs.fac _ _⟩

end

section
variables [has_cokernel f]

/-- The cokernel of a morphism, expressed as the coequalizer with the 0 morphism. -/
abbreviation cokernel : C := coequalizer f 0

/-- The map from the target of `f` to `cokernel f`. -/
abbreviation cokernel.π : Y ⟶ cokernel f := coequalizer.π f 0

@[simp, reassoc] lemma cokernel.condition : f ≫ cokernel.π f = 0 :=
cokernel_cofork.condition _

/-- Given any morphism `k : Y ⟶ W` such that `f ≫ k = 0`, `k` factors through `cokernel.π f`
    via `cokernel.desc : cokernel f ⟶ W`. -/
abbreviation cokernel.desc {W : C} (k : Y ⟶ W) (h : f ≫ k = 0) : cokernel f ⟶ W :=
colimit.desc (parallel_pair f 0) (cokernel_cofork.of_π k h)

@[simp, reassoc]
lemma cokernel.π_desc {W : C} (k : Y ⟶ W) (h : f ≫ k = 0) :
  cokernel.π f ≫ cokernel.desc f k h = k :=
colimit.ι_desc _ _

@[simp]
lemma cokernel.desc_zero {W : C} {h} : cokernel.desc f (0 : Y ⟶ W) h = 0 :=
by { ext, simp, }

instance cokernel.desc_epi {W : C} (k : Y ⟶ W) (h : f ≫ k = 0) [epi k] : epi (cokernel.desc f k h) :=
⟨λ Z g g' w,
begin
  replace w := cokernel.π f ≫= w,
  simp only [cokernel.π_desc_assoc] at w,
  exact (cancel_epi k).1 w,
end⟩

/-- Any morphism `k : Y ⟶ W` satisfying `f ≫ k = 0` induces `l : cokernel f ⟶ W` such that
    `cokernel.π f ≫ l = k`. -/
def cokernel.desc' {W : C} (k : Y ⟶ W) (h : f ≫ k = 0) :
  {l : cokernel f ⟶ W // cokernel.π f ≫ l = k} :=
⟨cokernel.desc f k h, cokernel.π_desc _ _ _⟩

/-- The cokernel of the zero morphism is an isomorphism -/
instance cokernel.π_zero_is_iso [has_colimit (parallel_pair (0 : X ⟶ Y) 0)] :
  is_iso (cokernel.π (0 : X ⟶ Y)) :=
coequalizer.π_of_self _

lemma eq_zero_of_mono_cokernel [mono (cokernel.π f)] : f = 0 :=
(cancel_mono (cokernel.π f)).1 (by simp)

variables {f}

lemma cokernel_not_mono_of_nonzero (w : f ≠ 0) : ¬mono (cokernel.π f) :=
λ I, by exactI w (eq_zero_of_mono_cokernel f)

lemma cokernel_not_iso_of_nonzero (w : f ≠ 0) : (is_iso (cokernel.π f)) → false :=
λ I, cokernel_not_mono_of_nonzero w $ by { resetI, apply_instance }

end

section has_zero_object
variables [has_zero_object C]

local attribute [instance] has_zero_object.has_zero

/-- The morphism to the zero object determines a cocone on a cokernel diagram -/
def cokernel.zero_cocone : cocone (parallel_pair f 0) :=
{ X := 0,
  ι := { app := λ j, 0 } }

/-- The morphism to the zero object is a cokernel of an epimorphism -/
def cokernel.is_colimit_cocone_zero_cocone [epi f] : is_colimit (cokernel.zero_cocone f) :=
cofork.is_colimit.mk _ (λ s, 0)
  (λ s, by { erw has_zero_morphisms.zero_comp,
    convert (zero_of_epi_comp f _).symm,
    exact cokernel_cofork.condition _ })
  (λ _ _ _, zero_of_from_zero _)

/-- The cokernel of an epimorphism is isomorphic to the zero object -/
def cokernel.of_epi [has_cokernel f] [epi f] : cokernel f ≅ 0 :=
functor.map_iso (cocones.forget _) $ is_colimit.unique_up_to_iso
  (colimit.is_colimit (parallel_pair f 0)) (cokernel.is_colimit_cocone_zero_cocone f)

/-- The cokernel morphism of an epimorphism is a zero morphism -/
lemma cokernel.π_of_epi [has_cokernel f] [epi f] : cokernel.π f = 0 :=
zero_of_target_iso_zero _ (cokernel.of_epi f)

end has_zero_object

section
variables (X Y)

/-- The cokernel of a zero morphism is an isomorphism -/
def cokernel.π_of_zero [has_cokernel (0 : X ⟶ Y)] :
  is_iso (cokernel.π (0 : X ⟶ Y)) :=
coequalizer.π_of_self _

end


section has_zero_object
variables [has_zero_object C]

local attribute [instance] has_zero_object.has_zero

/-- The kernel of the cokernel of an epimorphism is an isomorphism -/
instance kernel.of_cokernel_of_epi [has_cokernel f]
  [has_kernel (cokernel.π f)] [epi f] : is_iso (kernel.ι (cokernel.π f)) :=
equalizer.ι_of_eq $ cokernel.π_of_epi f

/-- The cokernel of the kernel of a monomorphism is an isomorphism -/
instance cokernel.of_kernel_of_mono [has_kernel f]
  [has_cokernel (kernel.ι f)] [mono f] : is_iso (cokernel.π (kernel.ι f)) :=
coequalizer.π_of_eq $ kernel.ι_of_mono f

end has_zero_object

section transport

/-- If `i` is an isomorphism such that `i.hom ≫ l = f`, then any cokernel of `f` is a cokernel of
    `l`. -/
def is_cokernel.of_iso_comp {Z : C} (l : Z ⟶ Y) (i : X ≅ Z) (h : i.hom ≫ l = f)
  {s : cokernel_cofork f} (hs : is_colimit s) : is_colimit (cokernel_cofork.of_π (cofork.π s) $
    show l ≫ cofork.π s = 0, by simp [i.eq_inv_comp.2 h]) :=
cofork.is_colimit.mk _
  (λ s, hs.desc $ cokernel_cofork.of_π (cofork.π s) $ by simp [←h])
  (λ s, by simp)
  (λ s m h, by { apply cofork.is_colimit.hom_ext hs, simpa using h walking_parallel_pair.one })

/-- If `i` is an isomorphism such that `i.hom ≫ l = f`, then the cokernel of `f` is a cokernel of
    `l`. -/
def cokernel.of_iso_comp [has_cokernel f]
  {Z : C} (l : Z ⟶ Y) (i : X ≅ Z) (h : i.hom ≫ l = f) :
  is_colimit (cokernel_cofork.of_π (cokernel.π f) $
    show l ≫ cokernel.π f = 0, by simp [i.eq_inv_comp.2 h]) :=
is_cokernel.of_iso_comp f l i h $ colimit.is_colimit _

/-- If `s` is any colimit cokernel cocone over `f` and `i` is an isomorphism such that
    `s.π ≫ i.hom = l`, then `l` is a cokernel of `f`. -/
def is_cokernel.cokernel_iso {Z : C} (l : Y ⟶ Z) {s : cokernel_cofork f} (hs : is_colimit s)
  (i : s.X ≅ Z) (h : cofork.π s ≫ i.hom = l) : is_colimit (cokernel_cofork.of_π l $
    show f ≫ l = 0, by simp [←h]) :=
is_colimit.of_iso_colimit hs $ cocones.ext i $ λ j, by { cases j, { simp }, { exact h } }

/-- If `i` is an isomorphism such that `cokernel.π f ≫ i.hom = l`, then `l` is a cokernel of `f`. -/
def cokernel.cokernel_iso [has_cokernel f]
  {Z : C} (l : Y ⟶ Z) (i : cokernel f ≅ Z) (h : cokernel.π f ≫ i.hom = l) :
  is_colimit (cokernel_cofork.of_π l $ by simp [←h]) :=
is_cokernel.cokernel_iso f l (colimit.is_colimit _) i h

end transport

end category_theory.limits

namespace category_theory.limits
variables (C : Type u) [category.{v} C]

variables [has_zero_morphisms C]

/-- `has_kernels` represents a choice of kernel for every morphism -/
class has_kernels :=
(has_limit : Π {X Y : C} (f : X ⟶ Y), has_kernel f)

/-- `has_cokernels` represents a choice of cokernel for every morphism -/
class has_cokernels :=
(has_colimit : Π {X Y : C} (f : X ⟶ Y), has_cokernel f)

attribute [instance, priority 100] has_kernels.has_limit has_cokernels.has_colimit

@[priority 100]
instance has_kernels_of_has_equalizers [has_equalizers C] : has_kernels C :=
<<<<<<< HEAD
{ has_limit := infer_instance }

@[priority 100]
instance has_cokernels_of_has_coequalizers [has_coequalizers C] : has_cokernels C :=
{ has_colimit := infer_instance }

/-- Kernels are finite limits, so if `C` has all finite limits, it also has all kernels -/
def has_kernels_of_has_finite_limits [has_finite_limits C] : has_kernels C :=
=======
>>>>>>> 5ddbdc18
{ has_limit := infer_instance }

@[priority 100]
instance has_cokernels_of_has_coequalizers [has_coequalizers C] : has_cokernels C :=
{ has_colimit := infer_instance }

end category_theory.limits<|MERGE_RESOLUTION|>--- conflicted
+++ resolved
@@ -414,21 +414,10 @@
 
 @[priority 100]
 instance has_kernels_of_has_equalizers [has_equalizers C] : has_kernels C :=
-<<<<<<< HEAD
 { has_limit := infer_instance }
 
 @[priority 100]
 instance has_cokernels_of_has_coequalizers [has_coequalizers C] : has_cokernels C :=
 { has_colimit := infer_instance }
 
-/-- Kernels are finite limits, so if `C` has all finite limits, it also has all kernels -/
-def has_kernels_of_has_finite_limits [has_finite_limits C] : has_kernels C :=
-=======
->>>>>>> 5ddbdc18
-{ has_limit := infer_instance }
-
-@[priority 100]
-instance has_cokernels_of_has_coequalizers [has_coequalizers C] : has_cokernels C :=
-{ has_colimit := infer_instance }
-
 end category_theory.limits